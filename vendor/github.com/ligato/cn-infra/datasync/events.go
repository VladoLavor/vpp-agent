package datasync

import (
	"github.com/gogo/protobuf/proto"
)

// Op represents datasync operations.
type Op string

const (
	// InvalidOp is default value
	// representing invalid operation.
	InvalidOp Op = ""
	// Put can represent Create or Update operation.
	Put Op = "Put"
<<<<<<< HEAD
	// Delete operation
=======
	// Delete represents Delete operation
>>>>>>> b8f9f078
	Delete Op = "Delete"
)

// CallbackResult can be used by an event receiver to indicate to the event
// producer whether an operation was successful (error is nil) or unsuccessful
// (error is not nil).
type CallbackResult interface {
	// Done allows plugins that are processing data change/resync to send
	// feedback. If there was no error, Done(nil) needs to be called.
	Done(error)
}

// ResyncEvent is used to define the data type for the resync channel
// (<resyncChan> from KeyValProtoWatcher.Watch).
type ResyncEvent interface {
	CallbackResult
	// GetValues returns key-value pairs sorted by key prefixes
	// (<keyPrefix> variable list from KeyValProtoWatcher.Watch).
	GetValues() map[string]KeyValIterator
}

// ChangeEvent is used to define the data type for the change channel
// (<changeChan> from KeyValProtoWatcher.Watch).
// A data change event contains a key identifying where the change happened
// and two values for data stored under that key: the value *before* the change
// (previous value) and the value *after* the change (current value).
type ChangeEvent interface {
	CallbackResult
	// GetChanges returns list of changes for this change event.
	GetChanges() []ProtoWatchResp
}

// KeyValIterator is an iterator for KeyVal.
type KeyValIterator interface {
	// GetNext retrieves the next value from the iterator context. The retrieved
	// value is unmarshaled and returned as <kv>. The allReceived flag is
	// set to true on the last KeyVal pair in the context.
	GetNext() (kv KeyVal, allReceived bool)
}

// ProtoWatchResp contains changed value.
type ProtoWatchResp interface {
	ChangeValue
	WithPrevValue
}

// ChangeValue represents a single propagated change.
type ChangeValue interface {
	WithChangeType
	KeyVal
}

// WithChangeType is a simple helper interface embedded by all interfaces that
// require access to change type information.
// The intent is to ensure that the same method declaration is used in different
// interfaces (composition of interfaces).
type WithChangeType interface {
	GetChangeType() Op
}

// KeyVal represents a single key-value pair.
type KeyVal interface {
	WithKey
	LazyValue
	WithRevision
}

// WithKey is a simple helper interface embedded by all interfaces that require
// access to the key of the key-value pair.
// The intent is to ensure that the same method declaration is used in different
// interfaces (composition of interfaces).
type WithKey interface {
	// GetKey returns the key of the pair
	GetKey() string
}

// WithRevision is a simple helper interface embedded by all interfaces that
// require access to the value revision.
// The intent is to ensure that the same method declaration is used in different
// interfaces (composition of interfaces).
type WithRevision interface {
	// GetRevision gets revision of current value
	GetRevision() int64
}

// WithPrevValue is a simple helper interface embedded by all interfaces that
// require access to the previous value.
// The intent is to ensure that the same method declaration is used in different
// interfaces (composition of interfaces).
type WithPrevValue interface {
	// GetPrevValue gets the previous value in the data change event.
	// The caller must provide an address of a proto message buffer
	// as <prevValue>.
	// returns:
	// - <prevValueExist> flag is set to 'true' if previous value does exist
	// - error if <prevValue> can not be properly filled
	GetPrevValue(prevValue proto.Message) (prevValueExist bool, err error)
}

// LazyValue defines value that is unmarshaled into proto message on demand.
// The reason for defining interface with only one method is primarily to unify
// interfaces in this package.
type LazyValue interface {
	// GetValue gets the current value in the data change event.
	// The caller must provide an address of a proto message buffer
	// as <value>.
	// returns:
	// - error if value argument can not be properly filled.
	GetValue(value proto.Message) error
}<|MERGE_RESOLUTION|>--- conflicted
+++ resolved
@@ -13,11 +13,7 @@
 	InvalidOp Op = ""
 	// Put can represent Create or Update operation.
 	Put Op = "Put"
-<<<<<<< HEAD
-	// Delete operation
-=======
 	// Delete represents Delete operation
->>>>>>> b8f9f078
 	Delete Op = "Delete"
 )
 
