//  Copyright (c) 2019 Cisco and/or its affiliates.
//
//  Licensed under the Apache License, Version 2.0 (the "License");
//  you may not use this file except in compliance with the License.
//  You may obtain a copy of the License at:
//
//      http://www.apache.org/licenses/LICENSE-2.0
//
//  Unless required by applicable law or agreed to in writing, software
//  distributed under the License is distributed on an "AS IS" BASIS,
//  WITHOUT WARRANTIES OR CONDITIONS OF ANY KIND, either express or implied.
//  See the License for the specific language governing permissions and
//  limitations under the License.

package vpp1904_test

import (
	"context"
	"testing"

	. "github.com/onsi/gomega"

	"go.ligato.io/vpp-agent/v2/plugins/telemetry/vppcalls"
	"go.ligato.io/vpp-agent/v2/plugins/telemetry/vppcalls/vpp1904"
	"go.ligato.io/vpp-agent/v2/plugins/vpp/binapi/vpp1904/vpe"
	"go.ligato.io/vpp-agent/v2/plugins/vpp/vppmock"
)

func TestGetBuffers(t *testing.T) {
	ctx, handler := testSetup(t)
	defer ctx.TeardownTestCtx()

	const reply = `Pool Name            Index NUMA  Size  Data Size  Total  Avail  Cached   Used  
default-numa-0         0     0   2304     2048    17290  17290     0       0   `
	ctx.MockVpp.MockReply(&vpe.CliInbandReply{
		Reply: reply,
	})

	info, err := handler.GetBuffersInfo(context.TODO())

	Expect(err).ShouldNot(HaveOccurred())
	Expect(info.Items).To(HaveLen(1))
	Expect(info.Items[0]).To(Equal(vppcalls.BuffersItem{
		//ThreadID: 0,
		Name:  "default-numa-0",
		Index: 0,
		Size:  2304,
		Alloc: 0,
		Free:  17290,
		//NumAlloc: 256,
		//NumFree:  19,
	}))
	/*Expect(info.Items[1]).To(Equal(vppcalls.BuffersItem{
		ThreadID: 0,
		Name:     "lacp-ethernet",
		Index:    1,
		Size:     256,
		Alloc:    1130000,
		Free:     27000,
		NumAlloc: 512,
		NumFree:  12,
	}))
	Expect(info.Items[2]).To(Equal(vppcalls.BuffersItem{
		ThreadID: 0,
		Name:     "marker-ethernet",
		Index:    2,
		Size:     256,
		Alloc:    1110000000,
		Free:     0,
		NumAlloc: 0,
		NumFree:  0,
	}))*/
}

func TestGetRuntime(t *testing.T) {
	tests := []struct {
		name        string
		reply       string
		threadCount int
		itemCount   int
		itemIdx     int
		item        vppcalls.RuntimeItem
	}{
		{
			name: "19.04",
			reply: `Time 84714.7, average vectors/node 0.00, last 128 main loops 0.00 per node 0.00
  vector rates in 0.0000e0, out 0.0000e0, drop 0.0000e0, punt 0.0000e0
             Name                 State         Calls          Vectors        Suspends         Clocks       Vectors/Call  
acl-plugin-fa-cleaner-process  event wait                6               5               1          1.10e4            0.00
api-rx-from-ring                 active                  0               0            7870          8.63e5            0.00
avf-process                    event wait                0               0               1          4.53e3            0.00
bfd-process                    event wait                0               0               1          7.01e3            0.00
bond-process                   event wait                0               0               1          2.95e3            0.00
cdp-process                     any wait                 0               0               1          5.46e3            0.00
dhcp-client-process             any wait                 0               0             847          6.63e3            0.00
dhcp6-client-cp-process         any wait                 0               0               1          1.52e3            0.00
dhcp6-pd-client-cp-process      any wait                 0               0               1          1.71e3            0.00
dhcp6-pd-reply-publisher-proce event wait                0               0               1          9.73e2            0.00
dhcp6-reply-publisher-process  event wait                0               0               1          9.12e2            0.00
dns-resolver-process            any wait                 0               0              85          8.98e3            0.00
fib-walk                        any wait                 0               0           42247          1.08e4            0.00
flow-report-process             any wait                 0               0               1          1.33e3            0.00
flowprobe-timer-process         any wait                 0               0               1          5.18e3            0.00
gbp-scanner                    event wait                0               0               1          5.17e3            0.00
igmp-timer-process             event wait                0               0               1          6.53e3            0.00
ikev2-manager-process           any wait                 0               0           84353          7.84e3            0.00
ioam-export-process             any wait                 0               0               1          1.64e3            0.00
ip-neighbor-scan-process        any wait                 0               0            1412          9.65e3            0.00
ip-route-resolver-process       any wait                 0               0             847          6.12e3            0.00
ip4-reassembly-expire-walk      any wait                 0               0            8464          6.92e3            0.00
ip6-icmp-neighbor-discovery-ev  any wait                 0               0           84353          8.58e3            0.00
ip6-reassembly-expire-walk      any wait                 0               0            8464          6.67e3            0.00
l2fib-mac-age-scanner-process  event wait                0               0               1          1.98e3            0.00
lacp-process                   event wait                0               0               1          1.58e5            0.00
lisp-retry-service              any wait                 0               0           42247          1.08e4            0.00
lldp-process                   event wait                0               0               1          8.76e4            0.00
memif-process                  event wait                0               0               1          9.34e3            0.00
nat-det-expire-walk               done                   1               0               0          2.92e3            0.00
nat-ha-process                 event wait                0               0               1          4.12e3            0.00
nat64-expire-walk              event wait                0               0               1          2.41e3            0.00
nsh-md2-ioam-export-process     any wait                 0               0               1          1.10e4            0.00
perfmon-periodic-process       event wait                0               0               1          3.61e7            0.00
rd-cp-process                   any wait                 0               0               1          1.55e3            0.00
send-dhcp6-client-message-proc  any wait                 0               0               1          2.22e3            0.00
send-dhcp6-pd-client-message-p  any wait                 0               0               1          1.43e3            0.00
send-rs-process                 any wait                 0               0               1          1.49e3            0.00
startup-config-process            done                   1               0               1          5.68e3            0.00
statseg-collector-process       time wait                0               0            8464          2.79e5            0.00
udp-ping-process                any wait                 0               0               1          6.96e3            0.00
unix-cli-127.0.0.1:mdns           done                   2               0               4          2.14e9            0.00
unix-epoll-input                 polling          20325059               0               0          1.13e7            0.00
vhost-user-process              any wait                 0               0               1          3.73e3            0.00
vhost-user-send-interrupt-proc  any wait                 0               0               1          1.28e3            0.00
vpe-link-state-process         event wait                0               0               1          9.63e2            0.00
vpe-oam-process                 any wait                 0               0           41419          9.59e3            0.00
vxlan-gpe-ioam-export-process   any wait                 0               0               1          1.60e3            0.00
wildcard-ip4-arp-publisher-pro event wait                0               0               1          1.44e3            0.00
`,
			threadCount: 1,
			itemCount:   49,
			item: vppcalls.RuntimeItem{
				Name:           "acl-plugin-fa-cleaner-process",
				State:          "event wait",
				Calls:          6,
				Vectors:        5,
				Suspends:       1,
				Clocks:         1.10e4,
				VectorsPerCall: 0,
			},
		},
		{
			name: "one thread",
			reply: `Time 3151.2, average vectors/node 1.00, last 128 main loops 0.00 per node 0.00
  vector rates in 2.8561e-3, out 0.0000e0, drop 4.4428e-3, punt 0.0000e0
             Name                 State         Calls          Vectors        Suspends         Clocks       Vectors/Call     Perf Ticks   
acl-plugin-fa-cleaner-process  event wait                0               0               1          5.14e3            0.00
af-packet-input               interrupt wa               9               9               0          1.55e5            1.00
api-rx-from-ring                any wait                 0               0            4735          4.72e6            0.00
avf-process                    event wait                0               0               1          4.52e3            0.00
bfd-process                    event wait                0               0               1          6.59e3            0.00
bond-process                   event wait                0               0               1          2.07e3            0.00
cdp-process                     any wait                 0               0               1          4.43e3            0.00
dhcp-client-process             any wait                 0               0              32          8.73e3            0.00
dhcp6-client-cp-process         any wait                 0               0               1          1.94e3            0.00
dhcp6-pd-client-cp-process      any wait                 0               0               1          1.73e3            0.00
dhcp6-pd-reply-publisher-proce event wait                0               0               1          1.01e3            0.00
dhcp6-reply-publisher-process  event wait                0               0               1          8.75e2            0.00
dns-resolver-process            any wait                 0               0               4          2.11e4            0.00
error-drop                       active                 14              14               0          1.29e5            1.00
ethernet-input                   active                  9               9               0          6.41e5            1.00
fib-walk                        any wait                 0               0            1571          2.12e4            0.00
flow-report-process             any wait                 0               0               1          1.13e3            0.00
flowprobe-timer-process         any wait                 0               0               1          5.27e3            0.00
gbp-scanner                    event wait                0               0               1          5.36e3            0.00
igmp-timer-process             event wait                0               0               1          5.24e4            0.00
ikev2-manager-process           any wait                 0               0            3132          1.32e4            0.00
ioam-export-process             any wait                 0               0               1          1.18e3            0.00
ip-neighbor-scan-process        any wait                 0               0              53          1.49e4            0.00
ip-route-resolver-process       any wait                 0               0              32          5.80e3            0.00
ip4-drop                         active                  5               5               0          3.13e3            1.00
ip4-local                        active                  5               5               0          1.00e4            1.00
ip4-lookup                       active                  5               5               0          1.08e6            1.00
ip4-reassembly-expire-walk      any wait                 0               0             315          1.27e4            0.00
ip6-icmp-neighbor-discovery-ev  any wait                 0               0            3132          1.12e4            0.00
ip6-input                        active                  9               9               0          3.41e3            1.00
ip6-not-enabled                  active                  9               9               0          1.47e3            1.00
ip6-reassembly-expire-walk      any wait                 0               0             315          8.52e3            0.00
l2fib-mac-age-scanner-process  event wait                0               0               1          1.18e3            0.00
lacp-process                   event wait                0               0               1          1.84e5            0.00
lisp-retry-service              any wait                 0               0            1571          1.49e4            0.00
lldp-process                   event wait                0               0               1          5.81e5            0.00
memif-process                   any wait                 0               0            1168          1.11e5            0.00
nat-det-expire-walk               done                   1               0               0          2.50e3            0.00
nat64-expire-walk              event wait                0               0               1          1.34e4            0.00
nsh-md2-ioam-export-process     any wait                 0               0               1          7.89e3            0.00
perfmon-periodic-process       event wait                0               0               1          1.18e8            0.00
rd-cp-process                   any wait                 0               0               1          1.52e3            0.00
send-dhcp6-client-message-proc  any wait                 0               0               1          1.56e3            0.00
send-dhcp6-pd-client-message-p  any wait                 0               0               1          1.53e3            0.00
send-rs-process                 any wait                 0               0               1          1.69e3            0.00
startup-config-process            done                   1               0               1          6.13e3            0.00
statseg-collector-process       time wait                0               0             315          3.77e5            0.00
udp-ping-process                any wait                 0               0               1          1.62e4            0.00
unix-cli-127.0.0.1:39670       event wait                0               0             103          2.26e7            0.00
unix-cli-127.0.0.1:40652         active                  1               0               3          4.64e9            0.00
unix-epoll-input                 polling           1698354               0               0          5.00e6            0.00
vhost-user-process              any wait                 0               0               1          5.29e3            0.00
vhost-user-send-interrupt-proc  any wait                 0               0               1          1.88e3            0.00
vpe-link-state-process         event wait                0               0              15          2.33e4            0.00
vpe-oam-process                 any wait                 0               0            1540          1.21e4            0.00
vxlan-gpe-ioam-export-process   any wait                 0               0               1          1.38e3            0.00
wildcard-ip4-arp-publisher-pro event wait                0               0               1          2.24e3            0.00
`,
			threadCount: 1,
			itemCount:   57,
			itemIdx:     1,
			item: vppcalls.RuntimeItem{
				Name:           "af-packet-input",
				State:          "interrupt wa",
				Calls:          9,
				Vectors:        9,
				Suspends:       0,
				Clocks:         1.55e5,
				VectorsPerCall: 1,
			},
		},
		{
			name: "three threads",
			reply: `Thread 0 vpp_main (lcore 0)
Time 21.5, average vectors/node 0.00, last 128 main loops 0.00 per node 0.00
  vector rates in 0.0000e0, out 5.0000e-2, drop 0.0000e0, punt 0.0000e0
             Name                 State         Calls          Vectors        Suspends         Clocks       Vectors/Call        
acl-plugin-fa-cleaner-process  event wait                6               5               1          3.12e4            0.00
api-rx-from-ring                any wait                 0               0              31          8.61e6            0.00
avf-process                    event wait                0               0               1          7.79e3            0.00
bfd-process                    event wait                0               0               1          6.80e3            0.00
cdp-process                     any wait                 0               0               1          1.78e8            0.00
dhcp-client-process             any wait                 0               0               1          2.59e3            0.00
dns-resolver-process            any wait                 0               0               1          3.35e3            0.00
fib-walk                        any wait                 0               0              11          1.08e4            0.00
flow-report-process             any wait                 0               0               1          1.64e3            0.00
flowprobe-timer-process         any wait                 0               0               1          1.16e4            0.00
igmp-timer-process             event wait                0               0               1          1.81e4            0.00
ikev2-manager-process           any wait                 0               0              22          5.47e3            0.00
ioam-export-process             any wait                 0               0               1          3.26e3            0.00
ip-route-resolver-process       any wait                 0               0               1          1.69e3            0.00
ip4-reassembly-expire-walk      any wait                 0               0               3          4.27e3            0.00
ip6-icmp-neighbor-discovery-ev  any wait                 0               0              22          4.48e3            0.00
ip6-reassembly-expire-walk      any wait                 0               0               3          6.88e3            0.00
l2fib-mac-age-scanner-process  event wait                0               0               1          3.94e3            0.00
lacp-process                   event wait                0               0               1          1.35e8            0.00
lisp-retry-service              any wait                 0               0              11          9.68e3            0.00
lldp-process                   event wait                0               0               1          1.49e8            0.00
memif-process                  event wait                0               0               1          2.67e4            0.00
nat-det-expire-walk               done                   1               0               0          5.42e3            0.00
nat64-expire-walk              event wait                0               0               1          5.87e4            0.00
rd-cp-process                   any wait                 0               0          614363          3.93e2            0.00
send-rs-process                 any wait                 0               0               1          3.22e3            0.00
startup-config-process            done                   1               0               1          1.33e4            0.00
udp-ping-process                any wait                 0               0               1          3.69e4            0.00
unix-cli-127.0.0.1:38448         active                  0               0              23          6.72e7            0.00
unix-epoll-input                 polling           8550283               0               0          3.77e3            0.00
vhost-user-process              any wait                 0               0               1          2.48e3            0.00
vhost-user-send-interrupt-proc  any wait                 0               0               1          1.43e3            0.00
vpe-link-state-process         event wait                0               0               1          1.58e3            0.00
vpe-oam-process                 any wait                 0               0              11          9.20e3            0.00
vxlan-gpe-ioam-export-process   any wait                 0               0               1          1.59e4            0.00
wildcard-ip4-arp-publisher-pro event wait                0               0               1          1.03e4            0.00
---------------
Thread 1 vpp_wk_0 (lcore 1)
Time 21.5, average vectors/node 0.00, last 128 main loops 0.00 per node 0.00
  vector rates in 0.0000e0, out 0.0000e0, drop 0.0000e0, punt 0.0000e0
             Name                 State         Calls          Vectors        Suspends         Clocks       Vectors/Call     
unix-epoll-input                 polling          15251181               0               0          3.67e3            0.00
---------------
Thread 2 vpp_wk_1 (lcore 2)
Time 21.5, average vectors/node 0.00, last 128 main loops 0.00 per node 0.00
  vector rates in 0.0000e0, out 0.0000e0, drop 0.0000e0, punt 0.0000e0
             Name                 State         Calls          Vectors        Suspends         Clocks       Vectors/Call     
unix-epoll-input                 polling          20563870               0               0          3.56e3            0.00
`,
			threadCount: 3,
			itemCount:   36,
			item: vppcalls.RuntimeItem{
				Name:           "acl-plugin-fa-cleaner-process",
				State:          "event wait",
				Calls:          6,
				Vectors:        5,
				Suspends:       1,
				Clocks:         3.12e4,
				VectorsPerCall: 0,
			},
		},
	}
	for _, test := range tests {
		t.Run(test.name, func(t *testing.T) {
			ctx, handler := testSetup(t)
			defer ctx.TeardownTestCtx()

			ctx.MockVpp.MockReply(&vpe.CliInbandReply{Reply: test.reply})

			info, err := handler.GetRuntimeInfo(context.TODO())

			Expect(err).ShouldNot(HaveOccurred())
			Expect(len(info.Threads)).To(Equal(test.threadCount))
			Expect(info.Threads[0].Items).To(HaveLen(test.itemCount))
			Expect(info.Threads[0].Items[test.itemIdx]).To(Equal(test.item))
		})
	}
}

func TestGetMemory(t *testing.T) {
	tests := []struct {
		name        string
		reply       string
		threadCount int
		threadIdx   int
		thread      vppcalls.MemoryThread
	}{
		{
			name: "single",
			reply: `Thread 0 vpp_main
  virtual memory start 0x7f60d0ee7000, size 1048640k, 262160 pages, page size 4k
    numa 0: 5677 pages, 22708k
    not mapped: 256483 pages, 1025932k
  total: 1.00G, used: 19.18M, free: 1004.88M, trimmable: 1004.87M
no traced allocations
`,
			threadCount: 1,
			threadIdx:   0,
			thread: vppcalls.MemoryThread{
				ID:        0,
				Name:      "vpp_main",
				Size:      1048.64e6,
				Pages:     262160,
				PageSize:  4000,
				Used:      19.18e6,
				Total:     1e9,
				Free:      1004.88e6,
				Reclaimed: 1004.87e6,
			},
		},
		{
			name: "unknown",
			reply: `Thread 0 vpp_main
  virtual memory start 0x7f60d0ee7000, size 1048640k, 262160 pages, page size 4k
    numa 0: 5677 pages, 22708k
    not mapped: 256483 pages, 1025932k
    unknown: 368 pages, 1472k
  total: 1.00G, used: 19.18M, free: 1004.88M, trimmable: 1004.87M
no traced allocations
`,
			threadCount: 1,
			threadIdx:   0,
			thread: vppcalls.MemoryThread{
				ID:        0,
				Name:      "vpp_main",
				Size:      1048.64e6,
				Pages:     262160,
				PageSize:  4000,
				Used:      19.18e6,
				Total:     1e9,
				Free:      1004.88e6,
				Reclaimed: 1004.87e6,
			},
		},
		{
			name: "3 workers",
			reply: `Thread 0 vpp_main
  virtual memory start 0x7f1fb0e0f000, size 1048640k, 262160 pages, page size 4k
    numa 0: 5587 pages, 22348k
    not mapped: 256573 pages, 1026292k
  total: 1.00G, used: 24.33M, free: 999.73M, trimmable: 996.12M
no traced allocations


Thread 1 vpp_wk_0
  virtual memory start 0x7f1fb0e0f000, size 1048640k, 262160 pages, page size 4k
    numa 0: 5587 pages, 22348k
    not mapped: 256573 pages, 1026292k
  total: 1.00G, used: 24.33M, free: 999.73M, trimmable: 996.12M
no traced allocations


Thread 2 vpp_wk_1
  virtual memory start 0x7f1fb0e0f000, size 1048640k, 262160 pages, page size 4k
    numa 0: 5587 pages, 22348k
    not mapped: 256573 pages, 1026292k
  total: 1.00G, used: 24.33M, free: 999.73M, trimmable: 996.12M
no traced allocations


Thread 3 vpp_wk_2
  virtual memory start 0x7f1fb0e0f000, size 1048640k, 262160 pages, page size 4k
    numa 0: 5587 pages, 22348k
    not mapped: 256573 pages, 1026292k
  total: 1.00G, used: 24.33M, free: 999.73M, trimmable: 996.12M
no traced allocations
`,
			threadCount: 4,
			threadIdx:   1,
			thread: vppcalls.MemoryThread{
				ID:        1,
				Name:      "vpp_wk_0",
				Size:      1048.64e6,
				Pages:     262160,
				PageSize:  4000,
				Used:      24.33e6,
				Total:     1e9,
				Free:      999.73e6,
				Reclaimed: 996.12e6,
			},
		},
	}
	for _, test := range tests {
		t.Run(test.name, func(t *testing.T) {
			ctx, handler := testSetup(t)
			defer ctx.TeardownTestCtx()

			ctx.MockVpp.MockReply(&vpe.CliInbandReply{Reply: test.reply})

			info, err := handler.GetMemory(context.TODO())

			Expect(err).ShouldNot(HaveOccurred())
			Expect(info.Threads).To(HaveLen(test.threadCount))
			Expect(info.Threads[test.threadIdx]).To(Equal(test.thread))
		})
	}
}

func TestGetNodeCounters(t *testing.T) {
	ctx, handler := testSetup(t)
	defer ctx.TeardownTestCtx()

	const reply = `   Count                    Node                  Reason
        32            ipsec-output-ip4            IPSec policy protect
        32               esp-encrypt              ESP pkts received
        64             ipsec-input-ip4            IPSEC pkts received
        32             ip4-icmp-input             unknown type
        32             ip4-icmp-input             echo replies sent
        14             ethernet-input             l3 mac mismatch
         1                arp-input               ARP replies sent
         4                ip4-input               ip4 spoofed local-address packet drops
         2             memif1/1-output            interface is down
         1                cdp-input               good cdp packets (processed)
`
	ctx.MockVpp.MockReply(&vpe.CliInbandReply{
		Reply: reply,
	})

	info, err := handler.GetNodeCounters(context.TODO())

	Expect(err).ShouldNot(HaveOccurred())
	Expect(info.Counters).To(HaveLen(10))
	Expect(info.Counters[0]).To(Equal(vppcalls.NodeCounter{
		Value: 32,
		Node:  "ipsec-output-ip4",
		Name:  "IPSec policy protect",
	}))
	Expect(info.Counters[6]).To(Equal(vppcalls.NodeCounter{
		Value: 1,
		Node:  "arp-input",
		Name:  "ARP replies sent",
	}))
	Expect(info.Counters[7]).To(Equal(vppcalls.NodeCounter{
		Value: 4,
		Node:  "ip4-input",
		Name:  "ip4 spoofed local-address packet drops",
	}))
	Expect(info.Counters[8]).To(Equal(vppcalls.NodeCounter{
		Value: 2,
		Node:  "memif1/1-output",
		Name:  "interface is down",
	}))
	Expect(info.Counters[9]).To(Equal(vppcalls.NodeCounter{
		Value: 1,
		Node:  "cdp-input",
		Name:  "good cdp packets (processed)",
	}))

	/*Expect(info.Counters[0]).To(Equal(vppcalls.NodeCounter{
		Value: 32,
		Name:  "ipsec-output-ip4/IPSec policy protect",
	}))
	Expect(info.Counters[6]).To(Equal(vppcalls.NodeCounter{
		Value: 1,
		Name:  "arp-input/ARP replies sent",
	}))
	Expect(info.Counters[7]).To(Equal(vppcalls.NodeCounter{
		Value: 4,
		Name:  "ip4-input/ip4 spoofed local-address packet drops",
	}))
	Expect(info.Counters[8]).To(Equal(vppcalls.NodeCounter{
		Value: 2,
		Name:  "memif1/1-output/interface is down",
	}))
	Expect(info.Counters[9]).To(Equal(vppcalls.NodeCounter{
		Value: 1,
		Name:  "cdp-input/good cdp packets (processed)",
	}))*/
}

<<<<<<< HEAD
func testSetup(t *testing.T) (*vppcallmock.TestCtx, vppcalls.TelemetryVppAPI) {
	ctx := vppcallmock.SetupTestCtx(t)
=======
func testSetup(t *testing.T) (*vppmock.TestCtx, vppcalls.TelemetryVppAPI) {
	ctx := vppmock.SetupTestCtx(t)
>>>>>>> 0e2148d3
	handler := vpp1904.NewTelemetryVppHandler(ctx.MockChannel)
	return ctx, handler
}<|MERGE_RESOLUTION|>--- conflicted
+++ resolved
@@ -500,13 +500,8 @@
 	}))*/
 }
 
-<<<<<<< HEAD
-func testSetup(t *testing.T) (*vppcallmock.TestCtx, vppcalls.TelemetryVppAPI) {
-	ctx := vppcallmock.SetupTestCtx(t)
-=======
 func testSetup(t *testing.T) (*vppmock.TestCtx, vppcalls.TelemetryVppAPI) {
 	ctx := vppmock.SetupTestCtx(t)
->>>>>>> 0e2148d3
 	handler := vpp1904.NewTelemetryVppHandler(ctx.MockChannel)
 	return ctx, handler
 }