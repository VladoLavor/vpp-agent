// Copyright (c) 2018 Cisco and/or its affiliates.
//
// Licensed under the Apache License, Version 2.0 (the "License");
// you may not use this file except in compliance with the License.
// You may obtain a copy of the License at:
//
//     http://www.apache.org/licenses/LICENSE-2.0
//
// Unless required by applicable law or agreed to in writing, software
// distributed under the License is distributed on an "AS IS" BASIS,
// WITHOUT WARRANTIES OR CONDITIONS OF ANY KIND, either express or implied.
// See the License for the specific language governing permissions and
// limitations under the License.

package descriptor

import (
	"bytes"
	"net"
	"strings"

	prototypes "github.com/gogo/protobuf/types"
	"github.com/ligato/cn-infra/logging"
	"github.com/ligato/cn-infra/utils/addrs"
	"github.com/pkg/errors"
	"github.com/vishvananda/netlink"

<<<<<<< HEAD
	"github.com/ligato/cn-infra/logging"
	"github.com/ligato/cn-infra/utils/addrs"
	kvs "github.com/ligato/vpp-agent/plugins/kvscheduler/api"
=======
	ifmodel "github.com/ligato/vpp-agent/api/models/linux/interfaces"
	"github.com/ligato/vpp-agent/api/models/linux/l3"
	scheduler "github.com/ligato/vpp-agent/plugins/kvscheduler/api"
>>>>>>> b052e1e4
	"github.com/ligato/vpp-agent/plugins/linuxv2/ifplugin"
	ifdescriptor "github.com/ligato/vpp-agent/plugins/linuxv2/ifplugin/descriptor"
	"github.com/ligato/vpp-agent/plugins/linuxv2/l3plugin/descriptor/adapter"
	l3linuxcalls "github.com/ligato/vpp-agent/plugins/linuxv2/l3plugin/linuxcalls"
	"github.com/ligato/vpp-agent/plugins/linuxv2/nsplugin"
	nslinuxcalls "github.com/ligato/vpp-agent/plugins/linuxv2/nsplugin/linuxcalls"
)

const (
	// RouteDescriptorName is the name of the descriptor for Linux routes.
	RouteDescriptorName = "linux-route"

	// IP addresses matching any destination.
	ipv4AddrAny = "0.0.0.0"
	ipv6AddrAny = "::"

	// dependency labels
	routeOutInterfaceDep   = "outgoing-interface-exists"
	routeGwReachabilityDep = "gw-reachable"
)

// A list of non-retriable errors:
var (
	// ErrRouteWithoutInterface is returned when Linux Route configuration is missing
	// outgoing interface reference.
	ErrRouteWithoutInterface = errors.New("Linux Route defined without outgoing interface reference")

	// ErrRouteWithoutDestination is returned when Linux Route configuration is missing destination network.
	ErrRouteWithoutDestination = errors.New("Linux Route defined without destination network")

	// ErrRouteWithUndefinedScope is returned when Linux Route is configured without scope.
	ErrRouteWithUndefinedScope = errors.New("Linux Route defined without scope")

	// ErrRouteWithInvalidDst is returned when Linux Route configuration contains destination
	// network that cannot be parsed.
	ErrRouteWithInvalidDst = errors.New("Linux Route defined with invalid destination network")

	// ErrRouteWithInvalidGW is returned when Linux Route configuration contains gateway
	// address that cannot be parsed.
	ErrRouteWithInvalidGw = errors.New("Linux Route defined with invalid GW address")

	// ErrRouteLinkWithGw is returned when link-local Linux route has gateway address
	// specified - it shouldn't be since destination is already neighbour by definition.
	ErrRouteLinkWithGw = errors.New("Link-local Linux Route was defined with non-empty GW address")
)

// RouteDescriptor teaches KVScheduler how to configure Linux routes.
type RouteDescriptor struct {
	log       logging.Logger
	l3Handler l3linuxcalls.NetlinkAPI
	ifPlugin  ifplugin.API
	nsPlugin  nsplugin.API
	scheduler kvs.KVScheduler

	// parallelization of the Dump operation
	dumpGoRoutinesCnt int
}

// NewRouteDescriptor creates a new instance of the Route descriptor.
func NewRouteDescriptor(
	scheduler kvs.KVScheduler, ifPlugin ifplugin.API, nsPlugin nsplugin.API,
	l3Handler l3linuxcalls.NetlinkAPI, log logging.PluginLogger, dumpGoRoutinesCnt int) *RouteDescriptor {

	return &RouteDescriptor{
		scheduler:         scheduler,
		l3Handler:         l3Handler,
		ifPlugin:          ifPlugin,
		nsPlugin:          nsPlugin,
		dumpGoRoutinesCnt: dumpGoRoutinesCnt,
		log:               log.NewLogger("route-descriptor"),
	}
}

// GetDescriptor returns descriptor suitable for registration (via adapter) with
// the KVScheduler.
func (d *RouteDescriptor) GetDescriptor() *adapter.RouteDescriptor {
	return &adapter.RouteDescriptor{
		Name:               RouteDescriptorName,
		NBKeyPrefix:        linux_l3.ModelRoute.KeyPrefix(),
		ValueTypeName:      linux_l3.ModelRoute.ProtoName(),
		KeySelector:        linux_l3.ModelRoute.IsKeyValid,
		KeyLabel:           linux_l3.ModelRoute.StripKeyPrefix,
		ValueComparator:    d.EquivalentRoutes,
<<<<<<< HEAD
		NBKeyPrefix:        l3.StaticRouteKeyPrefix,
		Validate:           d.Validate,
=======
>>>>>>> b052e1e4
		Add:                d.Add,
		Delete:             d.Delete,
		Modify:             d.Modify,
		Dependencies:       d.Dependencies,
		DerivedValues:      d.DerivedValues,
		Dump:               d.Dump,
		DumpDependencies:   []string{ifdescriptor.InterfaceDescriptorName},
	}
}

// EquivalentRoutes is case-insensitive comparison function for l3.LinuxRoute.
func (d *RouteDescriptor) EquivalentRoutes(key string, oldRoute, newRoute *linux_l3.Route) bool {
	// attributes compared as usually:
	if oldRoute.OutgoingInterface != newRoute.OutgoingInterface ||
		oldRoute.Scope != newRoute.Scope ||
		oldRoute.Metric != newRoute.Metric {
		return false
	}

	// compare IP addresses converted to net.IP(Net)
	if !equalNetworks(oldRoute.DstNetwork, newRoute.DstNetwork) {
		return false
	}
	return equalAddrs(getGwAddr(oldRoute), getGwAddr(newRoute))
}

// Validate validates static route configuration.
func (d *RouteDescriptor) Validate(key string, route *l3.StaticRoute) (err error) {
	if route.OutgoingInterface == "" {
		return kvs.NewInvalidValueError(ErrRouteWithoutInterface, "outgoing_interface")
	}
	if route.DstNetwork == "" {
		return kvs.NewInvalidValueError(ErrRouteWithoutDestination, "dst_network")
	}
	if route.Scope == l3.StaticRoute_LINK && route.GwAddr != "" {
		return kvs.NewInvalidValueError(ErrRouteLinkWithGw, "scope", "gw_addr")
	}
	return nil
}

// Add adds Linux route.
func (d *RouteDescriptor) Add(key string, route *linux_l3.Route) (metadata interface{}, err error) {
	err = d.updateRoute(route, "add", d.l3Handler.AddRoute)
	return nil, err
}

// Delete removes Linux route.
func (d *RouteDescriptor) Delete(key string, route *linux_l3.Route, metadata interface{}) error {
	return d.updateRoute(route, "delete", d.l3Handler.DelRoute)
}

// Modify is able to change route scope, metric and GW address.
func (d *RouteDescriptor) Modify(key string, oldRoute, newRoute *linux_l3.Route, oldMetadata interface{}) (newMetadata interface{}, err error) {
	err = d.updateRoute(newRoute, "modify", d.l3Handler.ReplaceRoute)
	return nil, err
}

// updateRoute adds, modifies or deletes a Linux route.
func (d *RouteDescriptor) updateRoute(route *linux_l3.Route, actionName string, actionClb func(route *netlink.Route) error) error {
	var err error

<<<<<<< HEAD
=======
	// validate the configuration first
	if route.OutgoingInterface == "" {
		err = ErrRouteWithoutInterface
		d.log.Error(err)
		return err
	}
	if route.DstNetwork == "" {
		err = ErrRouteWithoutDestination
		d.log.Error(err)
		return err
	}
	if route.Scope == linux_l3.Route_LINK && route.GwAddr != "" {
		err = ErrRouteLinkWithGw
		d.log.Error(err)
		return err
	}

>>>>>>> b052e1e4
	// Prepare Netlink Route object
	netlinkRoute := &netlink.Route{}

	// Get interface metadata
	ifMeta, found := d.ifPlugin.GetInterfaceIndex().LookupByName(route.OutgoingInterface)
	if !found || ifMeta == nil {
		err = errors.Errorf("failed to obtain metadata for interface %s", route.OutgoingInterface)
		d.log.Error(err)
		return err
	}

	// set link index
	netlinkRoute.LinkIndex = ifMeta.LinuxIfIndex

	// set destination network
	_, dstNet, err := net.ParseCIDR(route.DstNetwork)
	if err != nil {
		err = ErrRouteWithInvalidDst
		d.log.Error(err)
		return err
	}
	netlinkRoute.Dst = dstNet

	// set gateway address
	if route.GwAddr != "" {
		gwAddr := net.ParseIP(route.GwAddr)
		if gwAddr == nil {
			err = ErrRouteWithInvalidGw
			d.log.Error(err)
			return err
		}
		netlinkRoute.Gw = gwAddr
	}

	// set route scope
	scope, err := rtScopeFromNBToNetlink(route.Scope)
	if err != nil {
		d.log.Error(err)
		return err
	}
	netlinkRoute.Scope = scope

	// set route metric
	netlinkRoute.Priority = int(route.Metric)

	// move to the namespace of the associated interface
	nsCtx := nslinuxcalls.NewNamespaceMgmtCtx()
	revertNs, err := d.nsPlugin.SwitchToNamespace(nsCtx, ifMeta.Namespace)
	if err != nil {
		err = errors.Errorf("failed to switch namespace: %v", err)
		d.log.Error(err)
		return err
	}
	defer revertNs()

	// update route in the interface namespace
	err = actionClb(netlinkRoute)
	if err != nil {
		err = errors.Errorf("failed to %s linux route: %v", actionName, err)
		d.log.Error(err)
		return err
	}

	return nil
}

// Dependencies lists dependencies for a Linux route.
<<<<<<< HEAD
func (d *RouteDescriptor) Dependencies(key string, route *l3.StaticRoute) []kvs.Dependency {
	var dependencies []kvs.Dependency
=======
func (d *RouteDescriptor) Dependencies(key string, route *linux_l3.Route) []scheduler.Dependency {
	var dependencies []scheduler.Dependency
>>>>>>> b052e1e4
	// the outgoing interface must exist and be UP
	if route.OutgoingInterface != "" {
		dependencies = append(dependencies, kvs.Dependency{
			Label: routeOutInterfaceDep,
			Key:   ifmodel.InterfaceStateKey(route.OutgoingInterface, true),
		})
	}
	// GW must be routable
	gwAddr := net.ParseIP(getGwAddr(route))
	if gwAddr != nil && !gwAddr.IsUnspecified() {
		dependencies = append(dependencies, kvs.Dependency{
			Label: routeGwReachabilityDep,
			AnyOf: func(key string) bool {
				dstAddr, ifName, isRouteKey := linux_l3.ParseStaticLinkLocalRouteKey(key)
				if isRouteKey && ifName == route.OutgoingInterface && dstAddr.Contains(gwAddr) {
					// GW address is neighbour as told by another link-local route
					return true
				}
				ifName, addr, isAddrKey := ifmodel.ParseInterfaceAddressKey(key)
				if isAddrKey && ifName == route.OutgoingInterface && addr.Contains(gwAddr) {
					// GW address is inside the local network of the outgoing interface
					// as given by the assigned IP address
					return true
				}
				return false
			},
		})
	}
	return dependencies
}

// DerivedValues derives empty value under StaticLinkLocalRouteKey if route is link-local.
// It is used in dependencies for network reachability of a route gateway (see above).
<<<<<<< HEAD
func (d *RouteDescriptor) DerivedValues(key string, route *l3.StaticRoute) (derValues []kvs.KeyValuePair) {
	if route.Scope == l3.StaticRoute_LINK {
		derValues = append(derValues, kvs.KeyValuePair{
			Key:   l3.StaticLinkLocalRouteKey(route.DstNetwork, route.OutgoingInterface),
=======
func (d *RouteDescriptor) DerivedValues(key string, route *linux_l3.Route) (derValues []scheduler.KeyValuePair) {
	if route.Scope == linux_l3.Route_LINK {
		derValues = append(derValues, scheduler.KeyValuePair{
			Key:   linux_l3.StaticLinkLocalRouteKey(route.DstNetwork, route.OutgoingInterface),
>>>>>>> b052e1e4
			Value: &prototypes.Empty{},
		})
	}
	return derValues
}

// routeDump is used as the return value sent via channel by dumpRoutes().
type routeDump struct {
	routes []adapter.RouteKVWithMetadata
	err    error
}

// Dump returns all routes associated with interfaces managed by this agent.
func (d *RouteDescriptor) Dump(correlate []adapter.RouteKVWithMetadata) ([]adapter.RouteKVWithMetadata, error) {
	var dump []adapter.RouteKVWithMetadata
	interfaces := d.ifPlugin.GetInterfaceIndex().ListAllInterfaces()
	goRoutinesCnt := len(interfaces) / minWorkForGoRoutine
	if goRoutinesCnt == 0 {
		goRoutinesCnt = 1
	}
	if goRoutinesCnt > d.dumpGoRoutinesCnt {
		goRoutinesCnt = d.dumpGoRoutinesCnt
	}
	dumpCh := make(chan routeDump, goRoutinesCnt)

	// invoke multiple go routines for more efficient parallel dumping
	for idx := 0; idx < goRoutinesCnt; idx++ {
		if goRoutinesCnt > 1 {
			go d.dumpRoutes(interfaces, idx, goRoutinesCnt, dumpCh)
		} else {
			d.dumpRoutes(interfaces, idx, goRoutinesCnt, dumpCh)
		}
	}

	// collect results from the go routines
	for idx := 0; idx < goRoutinesCnt; idx++ {
		routeDump := <-dumpCh
		if routeDump.err != nil {
			return dump, routeDump.err
		}
		dump = append(dump, routeDump.routes...)
	}

	return dump, nil
}

// dumpRoutes is run by a separate go routine to dump all routes entries associated
// with every <goRoutineIdx>-th interface.
func (d *RouteDescriptor) dumpRoutes(interfaces []string, goRoutineIdx, goRoutinesCnt int, dumpCh chan<- routeDump) {
	var dump routeDump
	ifMetaIdx := d.ifPlugin.GetInterfaceIndex()
	nsCtx := nslinuxcalls.NewNamespaceMgmtCtx()

	for i := goRoutineIdx; i < len(interfaces); i += goRoutinesCnt {
		ifName := interfaces[i]
		// get interface metadata
		ifMeta, found := ifMetaIdx.LookupByName(ifName)
		if !found || ifMeta == nil {
			dump.err = errors.Errorf("failed to obtain metadata for interface %s", ifName)
			d.log.Error(dump.err)
			break
		}

		// switch to the namespace of the interface
		revertNs, err := d.nsPlugin.SwitchToNamespace(nsCtx, ifMeta.Namespace)
		if err != nil {
			// namespace and all the routes it had contained no longer exist
			d.log.WithFields(logging.Fields{
				"err":       err,
				"namespace": ifMeta.Namespace,
			}).Warn("Failed to dump namespace")
			continue
		}

		// get routes assigned to this interface
		v4Routes, v6Routes, err := d.l3Handler.GetRoutes(ifMeta.LinuxIfIndex)
		revertNs()
		if err != nil {
			dump.err = err
			d.log.Error(dump.err)
			break
		}

		// convert each route from Netlink representation to the NB representation
		for idx, route := range append(v4Routes, v6Routes...) {
			var dstNet, gwAddr string
			if route.Dst == nil {
				if idx < len(v4Routes) {
					dstNet = ipv4AddrAny + "/0"
				} else {
					dstNet = ipv6AddrAny + "/0"
				}
			} else {
				if route.Dst.IP.To4() == nil && route.Dst.IP.IsLinkLocalUnicast() {
					// skip link-local IPv6 destinations until there is a requirement to support them
					continue
				}
				dstNet = route.Dst.String()
			}
			if len(route.Gw) != 0 {
				gwAddr = route.Gw.String()
			}
			scope, err := rtScopeFromNetlinkToNB(route.Scope)
			if err != nil {
				// route not configured by the agent
				continue
			}
			dump.routes = append(dump.routes, adapter.RouteKVWithMetadata{
				Key: linux_l3.RouteKey(dstNet, ifName),
				Value: &linux_l3.Route{
					OutgoingInterface: ifName,
					Scope:             scope,
					DstNetwork:        dstNet,
					GwAddr:            gwAddr,
					Metric:            uint32(route.Priority),
				},
				Origin: kvs.UnknownOrigin, // let the scheduler to determine the origin
			})
		}
	}

	dumpCh <- dump
}

// rtScopeFromNBToNetlink convert Route scope from NB configuration
// to the corresponding Netlink constant.
func rtScopeFromNBToNetlink(scope linux_l3.Route_Scope) (netlink.Scope, error) {
	switch scope {
	case linux_l3.Route_GLOBAL:
		return netlink.SCOPE_UNIVERSE, nil
	case linux_l3.Route_HOST:
		return netlink.SCOPE_HOST, nil
	case linux_l3.Route_LINK:
		return netlink.SCOPE_LINK, nil
	case linux_l3.Route_SITE:
		return netlink.SCOPE_SITE, nil
	}
	return 0, ErrRouteWithUndefinedScope
}

// rtScopeFromNetlinkToNB converts Route scope from Netlink constant
// to the corresponding NB constant.
func rtScopeFromNetlinkToNB(scope netlink.Scope) (linux_l3.Route_Scope, error) {
	switch scope {
	case netlink.SCOPE_UNIVERSE:
		return linux_l3.Route_GLOBAL, nil
	case netlink.SCOPE_HOST:
		return linux_l3.Route_HOST, nil
	case netlink.SCOPE_LINK:
		return linux_l3.Route_LINK, nil
	case netlink.SCOPE_SITE:
		return linux_l3.Route_SITE, nil
	}
	return 0, ErrRouteWithUndefinedScope
}

// equalAddrs compares two IP addresses for equality.
func equalAddrs(addr1, addr2 string) bool {
	a1 := net.ParseIP(addr1)
	a2 := net.ParseIP(addr2)
	if a1 == nil || a2 == nil {
		// if parsing fails, compare as strings
		return strings.ToLower(addr1) == strings.ToLower(addr2)
	}
	return a1.Equal(a2)
}

// equalNetworks compares two IP networks for equality.
func equalNetworks(net1, net2 string) bool {
	_, n1, err1 := net.ParseCIDR(net1)
	_, n2, err2 := net.ParseCIDR(net2)
	if err1 != nil || err2 != nil {
		// if parsing fails, compare as strings
		return strings.ToLower(net1) == strings.ToLower(net2)
	}
	return n1.IP.Equal(n2.IP) && bytes.Equal(n1.Mask, n2.Mask)
}

// getGwAddr returns the GW address chosen in the given route, handling the cases
// when it is left undefined.
func getGwAddr(route *linux_l3.Route) string {
	if route.GwAddr == "" {
		if ipv6, _ := addrs.IsIPv6(route.DstNetwork); ipv6 {
			return ipv6AddrAny
		}
		return ipv4AddrAny
	}
	return route.GwAddr
}<|MERGE_RESOLUTION|>--- conflicted
+++ resolved
@@ -20,20 +20,15 @@
 	"strings"
 
 	prototypes "github.com/gogo/protobuf/types"
+	"github.com/pkg/errors"
+	"github.com/vishvananda/netlink"
+
 	"github.com/ligato/cn-infra/logging"
 	"github.com/ligato/cn-infra/utils/addrs"
-	"github.com/pkg/errors"
-	"github.com/vishvananda/netlink"
-
-<<<<<<< HEAD
-	"github.com/ligato/cn-infra/logging"
-	"github.com/ligato/cn-infra/utils/addrs"
-	kvs "github.com/ligato/vpp-agent/plugins/kvscheduler/api"
-=======
+
 	ifmodel "github.com/ligato/vpp-agent/api/models/linux/interfaces"
 	"github.com/ligato/vpp-agent/api/models/linux/l3"
-	scheduler "github.com/ligato/vpp-agent/plugins/kvscheduler/api"
->>>>>>> b052e1e4
+	kvs "github.com/ligato/vpp-agent/plugins/kvscheduler/api"
 	"github.com/ligato/vpp-agent/plugins/linuxv2/ifplugin"
 	ifdescriptor "github.com/ligato/vpp-agent/plugins/linuxv2/ifplugin/descriptor"
 	"github.com/ligato/vpp-agent/plugins/linuxv2/l3plugin/descriptor/adapter"
@@ -117,11 +112,7 @@
 		KeySelector:        linux_l3.ModelRoute.IsKeyValid,
 		KeyLabel:           linux_l3.ModelRoute.StripKeyPrefix,
 		ValueComparator:    d.EquivalentRoutes,
-<<<<<<< HEAD
-		NBKeyPrefix:        l3.StaticRouteKeyPrefix,
 		Validate:           d.Validate,
-=======
->>>>>>> b052e1e4
 		Add:                d.Add,
 		Delete:             d.Delete,
 		Modify:             d.Modify,
@@ -149,14 +140,14 @@
 }
 
 // Validate validates static route configuration.
-func (d *RouteDescriptor) Validate(key string, route *l3.StaticRoute) (err error) {
+func (d *RouteDescriptor) Validate(key string, route *linux_l3.Route) (err error) {
 	if route.OutgoingInterface == "" {
 		return kvs.NewInvalidValueError(ErrRouteWithoutInterface, "outgoing_interface")
 	}
 	if route.DstNetwork == "" {
 		return kvs.NewInvalidValueError(ErrRouteWithoutDestination, "dst_network")
 	}
-	if route.Scope == l3.StaticRoute_LINK && route.GwAddr != "" {
+	if route.Scope == linux_l3.Route_LINK && route.GwAddr != "" {
 		return kvs.NewInvalidValueError(ErrRouteLinkWithGw, "scope", "gw_addr")
 	}
 	return nil
@@ -183,26 +174,6 @@
 func (d *RouteDescriptor) updateRoute(route *linux_l3.Route, actionName string, actionClb func(route *netlink.Route) error) error {
 	var err error
 
-<<<<<<< HEAD
-=======
-	// validate the configuration first
-	if route.OutgoingInterface == "" {
-		err = ErrRouteWithoutInterface
-		d.log.Error(err)
-		return err
-	}
-	if route.DstNetwork == "" {
-		err = ErrRouteWithoutDestination
-		d.log.Error(err)
-		return err
-	}
-	if route.Scope == linux_l3.Route_LINK && route.GwAddr != "" {
-		err = ErrRouteLinkWithGw
-		d.log.Error(err)
-		return err
-	}
-
->>>>>>> b052e1e4
 	// Prepare Netlink Route object
 	netlinkRoute := &netlink.Route{}
 
@@ -270,13 +241,8 @@
 }
 
 // Dependencies lists dependencies for a Linux route.
-<<<<<<< HEAD
-func (d *RouteDescriptor) Dependencies(key string, route *l3.StaticRoute) []kvs.Dependency {
+func (d *RouteDescriptor) Dependencies(key string, route *linux_l3.Route) []kvs.Dependency {
 	var dependencies []kvs.Dependency
-=======
-func (d *RouteDescriptor) Dependencies(key string, route *linux_l3.Route) []scheduler.Dependency {
-	var dependencies []scheduler.Dependency
->>>>>>> b052e1e4
 	// the outgoing interface must exist and be UP
 	if route.OutgoingInterface != "" {
 		dependencies = append(dependencies, kvs.Dependency{
@@ -310,17 +276,10 @@
 
 // DerivedValues derives empty value under StaticLinkLocalRouteKey if route is link-local.
 // It is used in dependencies for network reachability of a route gateway (see above).
-<<<<<<< HEAD
-func (d *RouteDescriptor) DerivedValues(key string, route *l3.StaticRoute) (derValues []kvs.KeyValuePair) {
-	if route.Scope == l3.StaticRoute_LINK {
+func (d *RouteDescriptor) DerivedValues(key string, route *linux_l3.Route) (derValues []kvs.KeyValuePair) {
+	if route.Scope == linux_l3.Route_LINK {
 		derValues = append(derValues, kvs.KeyValuePair{
-			Key:   l3.StaticLinkLocalRouteKey(route.DstNetwork, route.OutgoingInterface),
-=======
-func (d *RouteDescriptor) DerivedValues(key string, route *linux_l3.Route) (derValues []scheduler.KeyValuePair) {
-	if route.Scope == linux_l3.Route_LINK {
-		derValues = append(derValues, scheduler.KeyValuePair{
 			Key:   linux_l3.StaticLinkLocalRouteKey(route.DstNetwork, route.OutgoingInterface),
->>>>>>> b052e1e4
 			Value: &prototypes.Empty{},
 		})
 	}
