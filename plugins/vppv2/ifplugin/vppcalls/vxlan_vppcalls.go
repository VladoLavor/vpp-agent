// Copyright (c) 2017 Cisco and/or its affiliates.
//
// Licensed under the Apache License, Version 2.0 (the "License");
// you may not use this file except in compliance with the License.
// You may obtain a copy of the License at:
//
//     http://www.apache.org/licenses/LICENSE-2.0
//
// Unless required by applicable law or agreed to in writing, software
// distributed under the License is distributed on an "AS IS" BASIS,
// WITHOUT WARRANTIES OR CONDITIONS OF ANY KIND, either express or implied.
// See the License for the specific language governing permissions and
// limitations under the License.

package vppcalls

import (
	"fmt"
	"net"

	interfaces "github.com/ligato/vpp-agent/api/models/vpp/interfaces"
	"github.com/ligato/vpp-agent/plugins/vpp/binapi/vxlan"
)

<<<<<<< HEAD
func (h *IfVppHandler) addDelVxLanTunnel(vxLan *interfaces.VxlanLink, vrf, multicastIf uint32, isAdd bool) (swIdx uint32, err error) {
	// this is temporary fix to solve creation of VRF table for VxLAN
	if err := h.CreateVrf(vrf); err != nil {
		return 0, err
	}

=======
func (h *IfVppHandler) addDelVxLanTunnel(vxLan *intf.VxlanLink, vrf, multicastIf uint32, isAdd bool) (swIdx uint32, err error) {
>>>>>>> 3d25336a
	req := &vxlan.VxlanAddDelTunnel{
		IsAdd:          boolToUint(isAdd),
		Vni:            vxLan.Vni,
		DecapNextIndex: 0xFFFFFFFF,
		Instance:       ^uint32(0),
		EncapVrfID:     vrf,
		McastSwIfIndex: multicastIf,
	}

	srcAddr := net.ParseIP(vxLan.SrcAddress).To4()
	dstAddr := net.ParseIP(vxLan.DstAddress).To4()
	if srcAddr == nil && dstAddr == nil {
		srcAddr = net.ParseIP(vxLan.SrcAddress).To16()
		dstAddr = net.ParseIP(vxLan.DstAddress).To16()
		req.IsIPv6 = 1
		if srcAddr == nil || dstAddr == nil {
			return 0, fmt.Errorf("invalid VXLAN address, src: %s, dst: %s", srcAddr, dstAddr)
		}
	} else if srcAddr == nil && dstAddr != nil || srcAddr != nil && dstAddr == nil {
		return 0, fmt.Errorf("IP version mismatch for VXLAN destination and source IP addresses")
	}

	req.SrcAddress = []byte(srcAddr)
	req.DstAddress = []byte(dstAddr)

	// before the VxLAN is added, create a VRF table if needed
	if req.IsIPv6 == 1 {
		if err := h.CreateVrfIPv6(vrf); err != nil {
			return 0, err
		}
	} else {
		if err := h.CreateVrf(vrf); err != nil {
			return 0, err
		}
	}
	reply := &vxlan.VxlanAddDelTunnelReply{}
	if err = h.callsChannel.SendRequest(req).ReceiveReply(reply); err != nil {
		return 0, err
	}

	return reply.SwIfIndex, nil
}

// AddVxLanTunnel implements VxLan handler.
func (h *IfVppHandler) AddVxLanTunnel(ifName string, vrf, multicastIf uint32, vxLan *interfaces.VxlanLink) (swIndex uint32, err error) {
	swIfIdx, err := h.addDelVxLanTunnel(vxLan, vrf, multicastIf, true)
	if err != nil {
		return 0, err
	}
	return swIfIdx, h.SetInterfaceTag(ifName, swIfIdx)
}

// DeleteVxLanTunnel implements VxLan handler.
func (h *IfVppHandler) DeleteVxLanTunnel(ifName string, idx, vrf uint32, vxLan *interfaces.VxlanLink) error {
	// Multicast does not need to be set
	if _, err := h.addDelVxLanTunnel(vxLan, vrf, 0, false); err != nil {
		return err
	}
	return h.RemoveInterfaceTag(ifName, idx)
}<|MERGE_RESOLUTION|>--- conflicted
+++ resolved
@@ -22,16 +22,7 @@
 	"github.com/ligato/vpp-agent/plugins/vpp/binapi/vxlan"
 )
 
-<<<<<<< HEAD
 func (h *IfVppHandler) addDelVxLanTunnel(vxLan *interfaces.VxlanLink, vrf, multicastIf uint32, isAdd bool) (swIdx uint32, err error) {
-	// this is temporary fix to solve creation of VRF table for VxLAN
-	if err := h.CreateVrf(vrf); err != nil {
-		return 0, err
-	}
-
-=======
-func (h *IfVppHandler) addDelVxLanTunnel(vxLan *intf.VxlanLink, vrf, multicastIf uint32, isAdd bool) (swIdx uint32, err error) {
->>>>>>> 3d25336a
 	req := &vxlan.VxlanAddDelTunnel{
 		IsAdd:          boolToUint(isAdd),
 		Vni:            vxLan.Vni,
