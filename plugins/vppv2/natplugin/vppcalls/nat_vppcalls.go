// Copyright (c) 2018 Cisco and/or its affiliates.
//
// Licensed under the Apache License, Version 2.0 (the "License");
// you may not use this file except in compliance with the License.
// You may obtain a copy of the License at:
//
//     http://www.apache.org/licenses/LICENSE-2.0
//
// Unless required by applicable law or agreed to in writing, software
// distributed under the License is distributed on an "AS IS" BASIS,
// WITHOUT WARRANTIES OR CONDITIONS OF ANY KIND, either express or implied.
// See the License for the specific language governing permissions and
// limitations under the License.

package vppcalls

import (
<<<<<<< HEAD
	"fmt"
=======
	"bytes"
>>>>>>> b1912a88
	"net"

	"github.com/go-errors/errors"

	binapi "github.com/ligato/vpp-agent/plugins/vpp/binapi/nat"
	"github.com/ligato/vpp-agent/plugins/vppv2/model/nat"
)

// Num protocol representation
const (
	ICMP uint8 = 1
	TCP  uint8 = 6
	UDP  uint8 = 17
)

const (
	// NoInterface is sw-if-idx which means 'no interface'
	NoInterface = ^uint32(0)
	// Maximal length of tag
	maxTagLen = 64
)

// SetNat44Forwarding configures NAT44 forwarding.
func (h *NatVppHandler) SetNat44Forwarding(enableFwd bool) error {
	req := &binapi.Nat44ForwardingEnableDisable{
		Enable: boolToUint(enableFwd),
	}
	reply := &binapi.Nat44ForwardingEnableDisableReply{}

	if err := h.callsChannel.SendRequest(req).ReceiveReply(reply); err != nil {
		return err
	}

	return nil
}

// EnableNat44Interface enables NAT44 feature for provided interface.
func (h *NatVppHandler) EnableNat44Interface(iface string, isInside, isOutput bool) error {
	if isOutput {
		return h.handleNat44InterfaceOutputFeature(iface, isInside, true)
	}
	return h.handleNat44Interface(iface, isInside, true)
}

// DisableNat44Interface disables NAT44 feature for provided interface.
func (h *NatVppHandler) DisableNat44Interface(iface string, isInside, isOutput bool) error {
	if isOutput {
		return h.handleNat44InterfaceOutputFeature(iface, isInside, false)
	}
	return h.handleNat44Interface(iface, isInside, false)
}

// AddNat44Address adds new IPv4 address into the NAT44 pool.
func (h *NatVppHandler) AddNat44Address(address string, vrf uint32, twiceNat bool) error {
	return h.handleNat44AddressPool(address, vrf, twiceNat, true)
}

// DelNat44Address removes existing IPv4 address from the NAT44 pool.
func (h *NatVppHandler) DelNat44Address(address string, vrf uint32, twiceNat bool) error {
	return h.handleNat44AddressPool(address, vrf, twiceNat, false)
}

// SetVirtualReassemblyIPv4 configures NAT virtual reassembly for IPv4 packets.
func (h *NatVppHandler) SetVirtualReassemblyIPv4(vrCfg *nat.VirtualReassembly) error {
	return h.handleNatVirtualReassembly(vrCfg, false)
}

// SetVirtualReassemblyIPv6 configures NAT virtual reassembly for IPv6 packets.
func (h *NatVppHandler) SetVirtualReassemblyIPv6(vrCfg *nat.VirtualReassembly) error {
	return h.handleNatVirtualReassembly(vrCfg, true)
}

// AddNat44IdentityMapping adds new NAT44 identity mapping
func (h *NatVppHandler) AddNat44IdentityMapping(mapping *nat.DNat44_IdentityMapping, dnatLabel string) error {
	return h.handleNat44IdentityMapping(mapping, dnatLabel, true)
}

// DelNat44IdentityMapping removes existing NAT44 identity mapping
func (h *NatVppHandler) DelNat44IdentityMapping(mapping *nat.DNat44_IdentityMapping, dnatLabel string) error {
	return h.handleNat44IdentityMapping(mapping, dnatLabel, false)
}

// AddNat44StaticMapping creates new NAT44 static mapping entry.
func (h *NatVppHandler) AddNat44StaticMapping(mapping *nat.DNat44_StaticMapping, dnatLabel string) error {
	if len(mapping.LocalIps) == 0 {
		return errors.Errorf("cannot configure static mapping for DNAT %s: no local address provided", dnatLabel)
	}
	if len(mapping.LocalIps) == 1 {
		return h.handleNat44StaticMapping(mapping, dnatLabel, true)
	}
	return h.handleNat44StaticMappingLb(mapping, dnatLabel, true)
}

// DelNat44StaticMapping removes existing NAT44 static mapping entry.
func (h *NatVppHandler) DelNat44StaticMapping(mapping *nat.DNat44_StaticMapping, dnatLabel string) error {
	if len(mapping.LocalIps) == 0 {
		return errors.Errorf("cannot un-configure static mapping from DNAT %s: no local address provided", dnatLabel)
	}
	if len(mapping.LocalIps) == 1 {
		return h.handleNat44StaticMapping(mapping, dnatLabel, false)
	}
	return h.handleNat44StaticMappingLb(mapping, dnatLabel, false)
}

// Calls VPP binary API to set/unset interface NAT44 feature.
func (h *NatVppHandler) handleNat44Interface(iface string, isInside, isAdd bool) error {
	// get interface metadata
	ifaceMeta, found := h.ifIndexes.LookupByName(iface)
	if !found {
		return errors.New("failed to get interface metadata")
	}

	req := &binapi.Nat44InterfaceAddDelFeature{
		SwIfIndex: ifaceMeta.SwIfIndex,
		IsInside:  boolToUint(isInside),
		IsAdd:     boolToUint(isAdd),
	}
	reply := &binapi.Nat44InterfaceAddDelFeatureReply{}

	if err := h.callsChannel.SendRequest(req).ReceiveReply(reply); err != nil {
		return err
	}

	return nil
}

// Calls VPP binary API to set/unset interface NAT44 output feature
func (h *NatVppHandler) handleNat44InterfaceOutputFeature(iface string, isInside, isAdd bool) error {
	// get interface metadata
	ifaceMeta, found := h.ifIndexes.LookupByName(iface)
	if !found {
		return errors.New("failed to get interface metadata")
	}

	req := &binapi.Nat44InterfaceAddDelOutputFeature{
		SwIfIndex: ifaceMeta.SwIfIndex,
		IsInside:  boolToUint(isInside),
		IsAdd:     boolToUint(isAdd),
	}
	reply := &binapi.Nat44InterfaceAddDelOutputFeatureReply{}

	if err := h.callsChannel.SendRequest(req).ReceiveReply(reply); err != nil {
		return err
	}

	return nil
}

// Calls VPP binary API to add/remove address to/from the NAT44 pool.
func (h *NatVppHandler) handleNat44AddressPool(address string, vrf uint32, twiceNat, isAdd bool) error {
	ipAddr := net.ParseIP(address).To4()
	if ipAddr == nil {
		return errors.Errorf("unable to parse address %s from the NAT pool",
			address)
	}

	req := &binapi.Nat44AddDelAddressRange{
		FirstIPAddress: ipAddr,
		LastIPAddress:  ipAddr,
		VrfID:          vrf,
		TwiceNat:       boolToUint(twiceNat),
		IsAdd:          boolToUint(isAdd),
	}
	reply := &binapi.Nat44AddDelAddressRangeReply{}

	if err := h.callsChannel.SendRequest(req).ReceiveReply(reply); err != nil {
		return err
	}

	return nil
}

// Calls VPP binary API to setup NAT virtual reassembly
func (h *NatVppHandler) handleNatVirtualReassembly(vrCfg *nat.VirtualReassembly, isIpv6 bool) error {
	req := &binapi.NatSetReass{
		Timeout:  vrCfg.Timeout,
		MaxReass: uint16(vrCfg.MaxReassemblies),
		MaxFrag:  uint8(vrCfg.MaxFragments),
		DropFrag: boolToUint(vrCfg.DropFragments),
		IsIP6:    boolToUint(isIpv6),
	}
	reply := &binapi.NatSetReassReply{}

	if err := h.callsChannel.SendRequest(req).ReceiveReply(reply); err != nil {
		return err
	}

	return nil
}

// Calls VPP binary API to add/remove NAT44 static mapping
func (h *NatVppHandler) handleNat44StaticMapping(mapping *nat.DNat44_StaticMapping, dnatLabel string, isAdd bool) error {
	var ifIdx = NoInterface
	var exIPAddr net.IP

	// check tag length limit
	if err := checkTagLength(dnatLabel); err != nil {
		return err
	}

	// parse local endpoint
	lcIPAddr := net.ParseIP(mapping.LocalIps[0].LocalIp).To4()
	lcPort := uint16(mapping.LocalIps[0].LocalPort)
	lcVrf := mapping.LocalIps[0].VrfId
	if lcIPAddr == nil {
		return errors.Errorf("cannot configure DNAT static mapping %s: unable to parse local IP %s",
			dnatLabel, lcIPAddr.String())
	}

	// Check external interface (prioritized over external IP)
	if mapping.ExternalInterface != "" {
		// Check external interface
		ifMeta, found := h.ifIndexes.LookupByName(mapping.ExternalInterface)
		if !found {
			return errors.Errorf("cannot configure static mapping for DNAT %s: required external interface %s is missing",
				dnatLabel, mapping.ExternalInterface)
		}
		ifIdx = ifMeta.SwIfIndex
	} else {
		// Parse external IP address
		exIPAddr = net.ParseIP(mapping.ExternalIp).To4()
		if exIPAddr == nil {
			return errors.Errorf("cannot configure static mapping for DNAT %s: unable to parse external IP %s",
				dnatLabel, mapping.ExternalIp)
		}
	}

	// Resolve mapping (address only or address and port)
	var addrOnly bool
	if lcPort == 0 || mapping.ExternalPort == 0 {
		addrOnly = true
	}

	req := &binapi.Nat44AddDelStaticMapping{
		Tag:               []byte(dnatLabel),
		LocalIPAddress:    lcIPAddr,
		ExternalIPAddress: exIPAddr,
		Protocol:          h.protocolNBValueToNumber(mapping.Protocol),
		ExternalSwIfIndex: ifIdx,
		VrfID:             lcVrf,
		TwiceNat:          boolToUint(mapping.TwiceNat == nat.DNat44_StaticMapping_ENABLED),
		SelfTwiceNat:      boolToUint(mapping.TwiceNat == nat.DNat44_StaticMapping_SELF),
		Out2inOnly:        1,
		IsAdd:             boolToUint(isAdd),
	}

	if addrOnly {
		req.AddrOnly = 1
	} else {
		req.LocalPort = lcPort
		req.ExternalPort = uint16(mapping.ExternalPort)
	}

	reply := &binapi.Nat44AddDelStaticMappingReply{}

	if err := h.callsChannel.SendRequest(req).ReceiveReply(reply); err != nil {
		return err
	}

	return nil
}

// Calls VPP binary API to add/remove NAT44 static mapping with load balancing.
func (h *NatVppHandler) handleNat44StaticMappingLb(mapping *nat.DNat44_StaticMapping, dnatLabel string, isAdd bool) error {
	// check tag length limit
	if err := checkTagLength(dnatLabel); err != nil {
		return err
	}

	// parse external IP address
	exIPAddrByte := net.ParseIP(mapping.ExternalIp).To4()
	if exIPAddrByte == nil {
		return errors.Errorf("cannot configure LB static mapping for DNAT %s: unable to parse external IP %s",
			dnatLabel, mapping.ExternalIp)
	}

	// In this case, external port is required
	if mapping.ExternalPort == 0 {
		return errors.Errorf("cannot configure LB static mapping for DNAT %s: external port is not set", dnatLabel)
	}

	// Transform local IP/Ports
	var locals []binapi.Nat44LbAddrPort
	for _, local := range mapping.LocalIps {
		if local.LocalPort == 0 {
			return errors.Errorf("cannot set local IP/Port for DNAT mapping %s: port is missing",
				dnatLabel)
		}

		localIP := net.ParseIP(local.LocalIp).To4()
		if localIP == nil {
			return errors.Errorf("cannot set local IP/Port for DNAT mapping %s: unable to parse local IP %v",
				dnatLabel, local.LocalIp)
		}

		locals = append(locals, binapi.Nat44LbAddrPort{
			Addr:        localIP,
			Port:        uint16(local.LocalPort),
			Probability: uint8(local.Probability),
			VrfID:       local.VrfId,
		})
	}

	req := &binapi.Nat44AddDelLbStaticMapping{
		Tag:          []byte(dnatLabel),
		Locals:       locals,
		LocalNum:     uint8(len(locals)),
		ExternalAddr: exIPAddrByte,
		ExternalPort: uint16(mapping.ExternalPort),
		Protocol:     h.protocolNBValueToNumber(mapping.Protocol),
		TwiceNat:     boolToUint(mapping.TwiceNat == nat.DNat44_StaticMapping_ENABLED),
		SelfTwiceNat: boolToUint(mapping.TwiceNat == nat.DNat44_StaticMapping_SELF),
		Out2inOnly:   1,
		IsAdd:        boolToUint(isAdd),
	}

	reply := &binapi.Nat44AddDelLbStaticMappingReply{}

	if err := h.callsChannel.SendRequest(req).ReceiveReply(reply); err != nil {
		return err
	}

	return nil
}

// Calls VPP binary API to add/remove NAT44 identity mapping.
func (h *NatVppHandler) handleNat44IdentityMapping(mapping *nat.DNat44_IdentityMapping, dnatLabel string, isAdd bool) error {
	var ifIdx = NoInterface
	var ipAddr net.IP

	// check tag length limit
	if err := checkTagLength(dnatLabel); err != nil {
		return err
	}

	// get interface index
	if mapping.Interface != "" {
		ifMeta, found := h.ifIndexes.LookupByName(mapping.Interface)
		if !found {
			return errors.Errorf("failed to configure identity mapping for DNAT %s: addressed interface %s does not exist",
				dnatLabel, mapping.Interface)
		}
		ifIdx = ifMeta.SwIfIndex
	}

	if ifIdx == NoInterface {
		// Case with IP (optionally port). Verify and parse input IP/port
		ipAddr = net.ParseIP(mapping.IpAddress).To4()
		if ipAddr == nil {
			return errors.Errorf("failed to configure identity mapping for DNAT %s: unable to parse IP address %s",
				dnatLabel, mapping.IpAddress)
		}
	}

	var addrOnly bool
	if mapping.Port == 0 {
		addrOnly = true
	}

	req := &binapi.Nat44AddDelIdentityMapping{
		Tag:       []byte(dnatLabel),
		AddrOnly:  boolToUint(addrOnly),
		IPAddress: ipAddr,
		Port:      uint16(mapping.Port),
		Protocol:  h.protocolNBValueToNumber(mapping.Protocol),
		SwIfIndex: ifIdx,
		VrfID:     mapping.VrfId,
		IsAdd:     boolToUint(isAdd),
	}

	reply := &binapi.Nat44AddDelIdentityMappingReply{}

	if err := h.callsChannel.SendRequest(req).ReceiveReply(reply); err != nil {
		return err
	}

	return nil
}

// checkTagLength serves as a validator for static/identity mapping tag length
func checkTagLength(tag string) error {
	if len(tag) > maxTagLen {
		return errors.Errorf("DNAT label '%s' has %d bytes, max allowed is %d",
			tag, len(tag), maxTagLen)
	}
	return nil
}

func boolToUint(input bool) uint8 {
	if input {
		return 1
	}
	return 0
}<|MERGE_RESOLUTION|>--- conflicted
+++ resolved
@@ -15,11 +15,6 @@
 package vppcalls
 
 import (
-<<<<<<< HEAD
-	"fmt"
-=======
-	"bytes"
->>>>>>> b1912a88
 	"net"
 
 	"github.com/go-errors/errors"
