// Copyright (c) 2017 Cisco and/or its affiliates.
//
// Licensed under the Apache License, Version 2.0 (the "License");
// you may not use this file except in compliance with the License.
// You may obtain a copy of the License at:
//
//     http://www.apache.org/licenses/LICENSE-2.0
//
// Unless required by applicable law or agreed to in writing, software
// distributed under the License is distributed on an "AS IS" BASIS,
// WITHOUT WARRANTIES OR CONDITIONS OF ANY KIND, either express or implied.
// See the License for the specific language governing permissions and
// limitations under the License.

package defaultplugins

import (
	"context"

	"sync"

	govppapi "git.fd.io/govpp.git/api"
	"github.com/ligato/cn-infra/datasync"
	"github.com/ligato/cn-infra/flavors/local"
	"github.com/ligato/cn-infra/logging/measure"
	"github.com/ligato/cn-infra/messaging"
	"github.com/ligato/cn-infra/utils/safeclose"
	"github.com/ligato/vpp-agent/idxvpp"
	"github.com/ligato/vpp-agent/idxvpp/nametoidx"
	"github.com/ligato/vpp-agent/plugins/defaultplugins/aclplugin"
	"github.com/ligato/vpp-agent/plugins/defaultplugins/ifplugin"
	"github.com/ligato/vpp-agent/plugins/defaultplugins/ifplugin/ifaceidx"
	intf "github.com/ligato/vpp-agent/plugins/defaultplugins/ifplugin/model/interfaces"
	"github.com/ligato/vpp-agent/plugins/defaultplugins/l2plugin"
	"github.com/ligato/vpp-agent/plugins/defaultplugins/l2plugin/bdidx"
	"github.com/ligato/vpp-agent/plugins/defaultplugins/l3plugin"
	"github.com/ligato/vpp-agent/plugins/defaultplugins/l4plugin"
	"github.com/ligato/vpp-agent/plugins/defaultplugins/l4plugin/nsidx"
	"github.com/ligato/vpp-agent/plugins/govppmux"
	ifaceLinux "github.com/ligato/vpp-agent/plugins/linuxplugin/ifplugin/ifaceidx"
	"github.com/namsral/flag"
)

// defaultpluigns specific flags
var (
	// skip resync flag
	skipResyncFlag = flag.Bool("skip-vpp-resync", false, "Skip defaultplugins resync with VPP")
)

// no operation writer that helps avoiding NIL pointer based segmentation fault
// used as default if some dependency was not injected
var (
	// no operation writer that helps avoiding NIL pointer based segmentation fault
	// used as default if some dependency was not injected
	noopWriter = &datasync.CompositeKVProtoWriter{Adapters: []datasync.KeyProtoValWriter{}}

	// no operation watcher that helps avoiding NIL pointer based segmentation fault
	// used as default if some dependency was not injected
	noopWatcher = &datasync.CompositeKVProtoWatcher{Adapters: []datasync.KeyValProtoWatcher{}}
)

// VPP resync strategy. Can be set in defaultplugins.conf. If no strategy is set, the default behavior is defined by 'fullResync'
const (
	// fullResync calls the full resync for every default plugin
	fullResync = "full"
	// optimizeColdStart checks existence of the configured interface on the VPP (except local0). If there are any, the full
	// resync is executed, otherwise it's completely skipped.
	// Note: resync will be skipped also in case there is not configuration in VPP but exists in etcd
	optimizeColdStart = "optimize"
	// resync is skipped in any case
	skipResync = "skip"
)

// Default MTU value. Mtu can be set via defaultplugins config or directly with interface json (higher priority). If none
// is set, use default
const defaultMtu = 9000

// Plugin implements Plugin interface, therefore it can be loaded with other plugins
type Plugin struct {
	Deps

	// ACL plugin fields
	aclConfigurator *aclplugin.ACLConfigurator
	aclL3L4Indexes  idxvpp.NameToIdxRW
	aclL2Indexes    idxvpp.NameToIdxRW

	// Interface plugin fields
	ifConfigurator       *ifplugin.InterfaceConfigurator
	swIfIndexes          ifaceidx.SwIfIndexRW
	linuxIfIndexes       ifaceLinux.LinuxIfIndex
	ifStateUpdater       *ifplugin.InterfaceStateUpdater
	ifVppNotifChan       chan govppapi.Message
	ifStateChan          chan *intf.InterfaceStateNotification
	ifStateNotifications messaging.ProtoPublisher
	ifIdxWatchCh         chan ifaceidx.SwIfIdxDto
	linuxIfIdxWatchCh    chan ifaceLinux.LinuxIfIndexDto

	// Bridge domain fields
	bdConfigurator    *l2plugin.BDConfigurator
	bdIndexes         bdidx.BDIndexRW
	ifToBdDesIndexes  idxvpp.NameToIdxRW
	ifToBdRealIndexes idxvpp.NameToIdxRW
	bdVppNotifChan    chan l2plugin.BridgeDomainStateMessage
	bdStateUpdater    *l2plugin.BridgeDomainStateUpdater
	bdStateChan       chan *l2plugin.BridgeDomainStateNotification
	bdIdxWatchCh      chan bdidx.ChangeDto

	// Bidirectional forwarding detection fields
	bfdSessionIndexes    idxvpp.NameToIdxRW
	bfdAuthKeysIndexes   idxvpp.NameToIdxRW
	bfdEchoFunctionIndex idxvpp.NameToIdxRW
	bfdConfigurator      *ifplugin.BFDConfigurator

	// Forwarding information base fields
	fibConfigurator *l2plugin.FIBConfigurator
	fibIndexes      idxvpp.NameToIdxRW
	fibDesIndexes   idxvpp.NameToIdxRW

	// xConnect fields
	xcConfigurator *l2plugin.XConnectConfigurator
	xcIndexes      idxvpp.NameToIdxRW

	// L3 route fields
	routeConfigurator *l3plugin.RouteConfigurator
	routeIndexes      idxvpp.NameToIdxRW

<<<<<<< HEAD
	// L3 arp fields
	arpConfigurator *l3plugin.ArpConfigurator
	arpIndexes      idxvpp.NameToIdxRW
=======
	// L4 fields
	l4Configurator      *l4plugin.L4Configurator
	namespaceIndexes    nsidx.AppNsIndexRW
	notConfAppNsIndexes nsidx.AppNsIndexRW
>>>>>>> efeaca47

	// Error handler
	errorIndexes idxvpp.NameToIdxRW
	errorChannel chan ErrCtx
	errorIdxSeq  uint32

	// Resync
	resyncConfigChan chan datasync.ResyncEvent
	resyncStatusChan chan datasync.ResyncEvent
	changeChan       chan datasync.ChangeEvent //TODO dedicated type abstracted from ETCD
	watchConfigReg   datasync.WatchRegistration
	watchStatusReg   datasync.WatchRegistration

	// From config file
	ifMtu          uint32
	resyncStrategy string

	// Common
	enableStopwatch bool
	cancel          context.CancelFunc // cancel can be used to cancel all goroutines and their jobs inside of the plugin
	wg              sync.WaitGroup     // wait group that allows to wait until all goroutines of the plugin have finished
}

// Deps is here to group injected dependencies of plugin
// to not mix with other plugin fields.
type Deps struct {
	// inject all below
	local.PluginInfraDeps
	Publish           datasync.KeyProtoValWriter
	PublishStatistics datasync.KeyProtoValWriter
	Watch             datasync.KeyValProtoWatcher
	IfStatePub        datasync.KeyProtoValWriter
	GoVppmux          govppmux.API
	Linux             linuxpluginAPI
}

type linuxpluginAPI interface {
	// GetLinuxIfIndexes gives access to mapping of logical names (used in ETCD configuration) to corresponding Linux
	// interface indexes. This mapping is especially helpful for plugins that need to watch for newly added or deleted
	// Linux interfaces.
	GetLinuxIfIndexes() ifaceLinux.LinuxIfIndex
}

// DPConfig holds the defaultpluigns configuration
type DPConfig struct {
	Mtu       uint32 `json:"mtu"`
	Stopwatch bool   `json:"stopwatch"`
	Strategy  string `json:"strategy"`
}

var (
	// gPlugin holds the global instance of the Plugin
	gPlugin *Plugin
)

// plugin function is used in api to access the plugin instance. It panics if the plugin instance is not initialized.
func plugin() *Plugin {
	if gPlugin == nil {
		panic("Trying to access the Interface Plugin but it is still not initialized")
	}
	return gPlugin
}

// Init gets handlers for ETCD, Messaging and delegates them to ifConfigurator & ifStateUpdater
func (plugin *Plugin) Init() error {
	plugin.Log.Debug("Initializing interface plugin")
	// handle flag
	flag.Parse()

	plugin.fixNilPointers()

	plugin.ifStateNotifications = plugin.Deps.IfStatePub

	// read config file and set all related fields
	config, err := plugin.retrieveDPConfig()
	if err != nil {
		return err
	}
	if config != nil {
		plugin.ifMtu = plugin.resolveMtu(config.Mtu)
		plugin.enableStopwatch = config.Stopwatch
		if plugin.enableStopwatch {
			plugin.Log.Infof("stopwatch enabled for %v", plugin.PluginName)
		} else {
			plugin.Log.Infof("stopwatch disabled for %v", plugin.PluginName)
		}
		plugin.resyncStrategy = plugin.resolveResyncStrategy(config.Strategy)
		plugin.Log.Infof("VPP resync strategy is set to %v", plugin.resyncStrategy)
	} else {
		plugin.ifMtu = defaultMtu
		plugin.Log.Infof("MTU set to default value %v", plugin.ifMtu)
		plugin.Log.Infof("stopwatch disabled for %v", plugin.PluginName)
		plugin.resyncStrategy = fullResync
		plugin.Log.Infof("VPP resync strategy config not found, set to %v", plugin.resyncStrategy)
	}

	// all channels that are used inside of publishIfStateEvents or watchEvents must be created in advance!
	plugin.ifStateChan = make(chan *intf.InterfaceStateNotification, 100)
	plugin.bdStateChan = make(chan *l2plugin.BridgeDomainStateNotification, 100)
	plugin.resyncConfigChan = make(chan datasync.ResyncEvent)
	plugin.resyncStatusChan = make(chan datasync.ResyncEvent)
	plugin.changeChan = make(chan datasync.ChangeEvent)
	plugin.ifIdxWatchCh = make(chan ifaceidx.SwIfIdxDto, 100)
	plugin.bdIdxWatchCh = make(chan bdidx.ChangeDto, 100)
	plugin.linuxIfIdxWatchCh = make(chan ifaceLinux.LinuxIfIndexDto, 100)
	plugin.errorChannel = make(chan ErrCtx, 100)

	// create plugin context, save cancel function into the plugin handle
	var ctx context.Context
	ctx, plugin.cancel = context.WithCancel(context.Background())

	//FIXME run following go routines later than following init*() calls - just before Watch()

	// run event handler go routines
	go plugin.publishIfStateEvents(ctx)
	go plugin.publishBdStateEvents(ctx)
	go plugin.watchEvents(ctx)

	// run error handler
	go plugin.changePropagateError()

	err = plugin.initIF(ctx)
	if err != nil {
		return err
	}
	err = plugin.initACL(ctx)
	if err != nil {
		return err
	}
	err = plugin.initL2(ctx)
	if err != nil {
		return err
	}
	err = plugin.initL3(ctx)
	if err != nil {
		return err
	}
	err = plugin.initL4(ctx)
	if err != nil {
		return err
	}

	err = plugin.initErrorHandler()
	if err != nil {
		return err
	}

	err = plugin.subscribeWatcher()
	if err != nil {
		return err
	}

	gPlugin = plugin

	return nil
}

func (plugin *Plugin) resolveResyncStrategy(strategy string) string {
	// first check skip resync flag
	if *skipResyncFlag {
		return skipResync
		// else check if strategy is set in configfile
	} else if strategy == fullResync || strategy == optimizeColdStart {
		return strategy
	}
	plugin.Log.Warnf("Resync strategy %v is not known, setting up the full resync", strategy)
	return fullResync
}

func (plugin *Plugin) resolveMtu(mtuFromCfg uint32) uint32 {
	if mtuFromCfg == 0 {
		plugin.Log.Infof("Mtu not defined in config, set to default")
		return defaultMtu
	}
	plugin.Log.Infof("Mtu read from config is set to %v", plugin.ifMtu)
	return mtuFromCfg
}

// fixNilPointers sets noopWriter & nooWatcher for nil dependencies
func (plugin *Plugin) fixNilPointers() {
	if plugin.Deps.Publish == nil {
		plugin.Deps.Publish = noopWriter
		plugin.Log.Debug("setting default noop writer for Publish dependency")
	}
	if plugin.Deps.PublishStatistics == nil {
		plugin.Deps.PublishStatistics = noopWriter
		plugin.Log.Debug("setting default noop writer for PublishStatistics dependency")
	}
	if plugin.Deps.IfStatePub == nil {
		plugin.Deps.IfStatePub = noopWriter
		plugin.Log.Debug("setting default noop writer for IfStatePub dependency")
	}
	if plugin.Deps.Watch == nil {
		plugin.Deps.Watch = noopWatcher
		plugin.Log.Debug("setting default noop watcher for Watch dependency")
	}
}

func (plugin *Plugin) initIF(ctx context.Context) error {
	// configurator loggers
	ifLogger := plugin.Log.NewLogger("-if-conf")
	ifStateLogger := plugin.Log.NewLogger("-if-state")
	bfdLogger := plugin.Log.NewLogger("-bfd-conf")
	// Interface indexes
	plugin.swIfIndexes = ifaceidx.NewSwIfIndex(nametoidx.NewNameToIdx(ifLogger, plugin.PluginName,
		"sw_if_indexes", ifaceidx.IndexMetadata))

	// get pointer to the map with Linux interface indexes
	if plugin.Linux != nil {
		plugin.linuxIfIndexes = plugin.Linux.GetLinuxIfIndexes()
	} else {
		plugin.linuxIfIndexes = nil
	}

	// BFD session
	plugin.bfdSessionIndexes = nametoidx.NewNameToIdx(bfdLogger, plugin.PluginName, "bfd_session_indexes", nil)

	// BFD key
	plugin.bfdAuthKeysIndexes = nametoidx.NewNameToIdx(bfdLogger, plugin.PluginName, "bfd_auth_keys_indexes", nil)

	// BFD echo function
	plugin.bfdEchoFunctionIndex = nametoidx.NewNameToIdx(bfdLogger, plugin.PluginName, "bfd_echo_function_index", nil)

	// BFD echo function
	BfdRemovedAuthKeys := nametoidx.NewNameToIdx(bfdLogger, plugin.PluginName, "bfd_removed_auth_keys", nil)

	plugin.ifVppNotifChan = make(chan govppapi.Message, 100)
	plugin.ifStateUpdater = &ifplugin.InterfaceStateUpdater{Log: ifStateLogger, GoVppmux: plugin.GoVppmux}
	plugin.ifStateUpdater.Init(ctx, plugin.swIfIndexes, plugin.ifVppNotifChan, func(state *intf.InterfaceStateNotification) {
		select {
		case plugin.ifStateChan <- state:
			// OK
		default:
			plugin.Log.Debug("Unable to send to the ifStateNotifications channel - channel buffer full.")
		}
	})

	plugin.Log.Debug("ifStateUpdater Initialized")

	var stopwatch *measure.Stopwatch
	if plugin.enableStopwatch {
		stopwatch = measure.NewStopwatch("InterfaceConfigurator", ifLogger)
	}
	plugin.ifConfigurator = &ifplugin.InterfaceConfigurator{
		Log:          ifLogger,
		GoVppmux:     plugin.GoVppmux,
		ServiceLabel: plugin.ServiceLabel,
		Linux:        plugin.Linux,
		Stopwatch:    stopwatch,
	}
	plugin.ifConfigurator.Init(plugin.swIfIndexes, plugin.ifMtu, plugin.ifVppNotifChan)

	plugin.Log.Debug("ifConfigurator Initialized")

	if plugin.enableStopwatch {
		stopwatch = measure.NewStopwatch("BFDConfigurator", bfdLogger)
	}
	plugin.bfdConfigurator = &ifplugin.BFDConfigurator{
		Log:          bfdLogger,
		GoVppmux:     plugin.GoVppmux,
		ServiceLabel: plugin.ServiceLabel,
		SwIfIndexes:  plugin.swIfIndexes,
		BfdIDSeq:     1,
		Stopwatch:    stopwatch,
	}
	plugin.bfdConfigurator.Init(plugin.bfdSessionIndexes, plugin.bfdAuthKeysIndexes, plugin.bfdEchoFunctionIndex, BfdRemovedAuthKeys)

	plugin.Log.Debug("bfdConfigurator Initialized")

	return nil
}

func (plugin *Plugin) initACL(ctx context.Context) error {
	// logger
	aclLogger := plugin.Log.NewLogger("-acl-plugin")
	var err error
	plugin.aclL3L4Indexes = nametoidx.NewNameToIdx(aclLogger, plugin.PluginName, "acl_l3_l4_indexes", nil)

	plugin.aclL2Indexes = nametoidx.NewNameToIdx(aclLogger, plugin.PluginName, "acl_l2_indexes", nil)

	var stopwatch *measure.Stopwatch
	if plugin.enableStopwatch {
		stopwatch = measure.NewStopwatch("ACLConfigurator", aclLogger)
	}
	plugin.aclConfigurator = &aclplugin.ACLConfigurator{
		Log:            aclLogger,
		GoVppmux:       plugin.GoVppmux,
		ACLL3L4Indexes: plugin.aclL3L4Indexes,
		ACLL2Indexes:   plugin.aclL2Indexes,
		SwIfIndexes:    plugin.swIfIndexes,
		Stopwatch:      stopwatch,
	}

	// Init ACL plugin
	err = plugin.aclConfigurator.Init()
	if err != nil {
		return err
	}
	plugin.Log.Debug("aclConfigurator Initialized")

	return nil
}

func (plugin *Plugin) initL2(ctx context.Context) error {
	// loggers
	bdLogger := plugin.Log.NewLogger("-l2-bd-conf")
	bdStateLogger := plugin.Log.NewLogger("-l2-bd-state")
	fibLogger := plugin.Log.NewLogger("-l2-fib-conf")
	xcLogger := plugin.Log.NewLogger("-l2-xc-conf")
	// Bridge domain indexes
	plugin.bdIndexes = bdidx.NewBDIndex(nametoidx.NewNameToIdx(bdLogger, plugin.PluginName,
		"bd_indexes", bdidx.IndexMetadata))

	// Interface to bridge domain indexes - desired state
	plugin.ifToBdDesIndexes = nametoidx.NewNameToIdx(bdLogger, plugin.PluginName, "if_to_bd_des_indexes", nil)

	// Interface to bridge domain indexes - current state

	plugin.ifToBdRealIndexes = nametoidx.NewNameToIdx(bdLogger, plugin.PluginName, "if_to_bd_real_indexes", nil)

	var stopwatch *measure.Stopwatch
	if plugin.enableStopwatch {
		stopwatch = measure.NewStopwatch("BDConfigurator", bdLogger)
	}
	plugin.bdConfigurator = &l2plugin.BDConfigurator{
		Log:                bdLogger,
		GoVppmux:           plugin.GoVppmux,
		SwIfIndexes:        plugin.swIfIndexes,
		BdIndexes:          plugin.bdIndexes,
		BridgeDomainIDSeq:  1,
		IfToBdIndexes:      plugin.ifToBdDesIndexes,
		IfToBdRealStateIdx: plugin.ifToBdRealIndexes,
		Stopwatch:          stopwatch,
	}

	// Bridge domain state and state updater
	plugin.bdVppNotifChan = make(chan l2plugin.BridgeDomainStateMessage, 100)
	plugin.bdStateUpdater = &l2plugin.BridgeDomainStateUpdater{Log: bdStateLogger, GoVppmux: plugin.GoVppmux}
	plugin.bdStateUpdater.Init(ctx, plugin.bdIndexes, plugin.swIfIndexes, plugin.bdVppNotifChan, func(state *l2plugin.BridgeDomainStateNotification) {
		select {
		case plugin.bdStateChan <- state:
			// OK
		default:
			plugin.Log.Debug("Unable to send to the bdState channel: buffer is full.")
		}
	})

	// FIB indexes
	plugin.fibIndexes = nametoidx.NewNameToIdx(fibLogger, plugin.PluginName, "fib_indexes", nil)

	if plugin.enableStopwatch {
		stopwatch = measure.NewStopwatch("FIBConfigurator", fibLogger)
	}
	plugin.fibConfigurator = &l2plugin.FIBConfigurator{
		Log:           fibLogger,
		GoVppmux:      plugin.GoVppmux,
		SwIfIndexes:   plugin.swIfIndexes,
		BdIndexes:     plugin.bdIndexes,
		IfToBdIndexes: plugin.ifToBdDesIndexes,
		FibIndexes:    plugin.fibIndexes,
		FibIndexSeq:   1,
		FibDesIndexes: plugin.fibDesIndexes,
		Stopwatch:     stopwatch,
	}

	// L2 xConnect indexes

	plugin.xcIndexes = nametoidx.NewNameToIdx(xcLogger, plugin.PluginName, "xc_indexes", nil)

	if plugin.enableStopwatch {
		stopwatch = measure.NewStopwatch("XConnectConfigurator", xcLogger)
	}
	plugin.xcConfigurator = &l2plugin.XConnectConfigurator{
		Log:         xcLogger,
		GoVppmux:    plugin.GoVppmux,
		SwIfIndexes: plugin.swIfIndexes,
		XcIndexes:   plugin.xcIndexes,
		XcIndexSeq:  1,
		Stopwatch:   stopwatch,
	}

	// Init
	err := plugin.bdConfigurator.Init(plugin.bdVppNotifChan)
	if err != nil {
		return err
	}

	plugin.Log.Debug("bdConfigurator Initialized")

	err = plugin.fibConfigurator.Init()
	if err != nil {
		return err
	}

	plugin.Log.Debug("fibConfigurator Initialized")

	err = plugin.xcConfigurator.Init()
	if err != nil {
		return err
	}

	plugin.Log.Debug("xcConfigurator Initialized")

	return nil
}

func (plugin *Plugin) initL3(ctx context.Context) error {
	routeLogger := plugin.Log.NewLogger("-l3-route-conf")
	plugin.routeIndexes = nametoidx.NewNameToIdx(routeLogger, plugin.PluginName, "route_indexes", nil)

	var stopwatch *measure.Stopwatch
	if plugin.enableStopwatch {
		stopwatch = measure.NewStopwatch("RouteConfigurator", routeLogger)
	}
	plugin.routeConfigurator = &l3plugin.RouteConfigurator{
		Log:           routeLogger,
		GoVppmux:      plugin.GoVppmux,
		RouteIndexes:  plugin.routeIndexes,
		RouteIndexSeq: 1,
		SwIfIndexes:   plugin.swIfIndexes,
		Stopwatch:     stopwatch,
	}

	arpLogger := plugin.Log.NewLogger("-l3-arp-conf")
	plugin.arpIndexes = nametoidx.NewNameToIdx(arpLogger, plugin.PluginName, "arp_indexes", nil)

	if plugin.enableStopwatch {
		stopwatch = measure.NewStopwatch("ArpConfigurator", arpLogger)
	}
	plugin.arpConfigurator = &l3plugin.ArpConfigurator{
		Log:         arpLogger,
		GoVppmux:    plugin.GoVppmux,
		ArpIndexes:  plugin.arpIndexes,
		ArpIndexSeq: 1,
		SwIfIndexes: plugin.swIfIndexes,
		Stopwatch:   stopwatch,
	}

	if err := plugin.routeConfigurator.Init(); err != nil {
		return err
	}
	plugin.Log.Debug("routeConfigurator Initialized")

	if err := plugin.arpConfigurator.Init(); err != nil {
		return err
	}
	plugin.Log.Debug("arpConfigurator Initialized")

	return nil
}

func (plugin *Plugin) initL4(ctx context.Context) error {
	l4Logger := plugin.Log.NewLogger("-l4-plugin")
	plugin.namespaceIndexes = nsidx.NewAppNsIndex(nametoidx.NewNameToIdx(l4Logger, plugin.PluginName,
		"namespace_indexes", nil))
	plugin.notConfAppNsIndexes = nsidx.NewAppNsIndex(nametoidx.NewNameToIdx(l4Logger, plugin.PluginName,
		"not_configured_namespace_indexes", nil))

	var stopwatch *measure.Stopwatch
	if plugin.enableStopwatch {
		stopwatch = measure.NewStopwatch("L4Configurator", l4Logger)
	}
	plugin.l4Configurator = &l4plugin.L4Configurator{
		Log:                l4Logger,
		GoVppmux:           plugin.GoVppmux,
		AppNsIndexes:       plugin.namespaceIndexes,
		NotConfiguredAppNs: plugin.notConfAppNsIndexes,
		AppNsIdxSeq:        1,
		SwIfIndexes:        plugin.swIfIndexes,
		Stopwatch:          stopwatch,
	}
	err := plugin.l4Configurator.Init()
	if err != nil {
		return err
	}

	plugin.Log.Debug("l4Configurator Initialized")

	return nil
}

func (plugin *Plugin) retrieveDPConfig() (*DPConfig, error) {
	config := &DPConfig{}
	found, err := plugin.PluginConfig.GetValue(config)
	if !found {
		plugin.Log.Debug("defaultplugins config not found")
		return nil, nil
	}
	if err != nil {
		return nil, err
	}
	plugin.Log.Debug("defaultplugins config found")
	return config, err
}

func (plugin *Plugin) initErrorHandler() error {
	ehLogger := plugin.Log.NewLogger("-error-handler")
	plugin.errorIndexes = nametoidx.NewNameToIdx(ehLogger, plugin.PluginName, "error_indexes", nil)

	// Init mapping index
	plugin.errorIdxSeq = 1
	return nil
}

// AfterInit delegates to ifStateUpdater
func (plugin *Plugin) AfterInit() error {
	plugin.Log.Debug("vpp plugins AfterInit begin")

	err := plugin.ifStateUpdater.AfterInit()
	if err != nil {
		return err
	}

	plugin.Log.Debug("vpp plugins AfterInit finished successfully")

	return nil
}

// Close cleans up the resources
func (plugin *Plugin) Close() error {
	plugin.cancel()
	plugin.wg.Wait()

	_, err := safeclose.CloseAll(plugin.watchStatusReg, plugin.watchConfigReg, plugin.changeChan,
		plugin.resyncStatusChan, plugin.resyncConfigChan,
		plugin.ifConfigurator, plugin.ifStateUpdater, plugin.ifVppNotifChan, plugin.errorChannel,
		plugin.bdVppNotifChan, plugin.bdConfigurator, plugin.fibConfigurator, plugin.bfdConfigurator,
		plugin.xcConfigurator, plugin.routeConfigurator, plugin.arpConfigurator)

	return err
}<|MERGE_RESOLUTION|>--- conflicted
+++ resolved
@@ -124,16 +124,14 @@
 	routeConfigurator *l3plugin.RouteConfigurator
 	routeIndexes      idxvpp.NameToIdxRW
 
-<<<<<<< HEAD
 	// L3 arp fields
 	arpConfigurator *l3plugin.ArpConfigurator
 	arpIndexes      idxvpp.NameToIdxRW
-=======
+
 	// L4 fields
 	l4Configurator      *l4plugin.L4Configurator
 	namespaceIndexes    nsidx.AppNsIndexRW
 	notConfAppNsIndexes nsidx.AppNsIndexRW
->>>>>>> efeaca47
 
 	// Error handler
 	errorIndexes idxvpp.NameToIdxRW
