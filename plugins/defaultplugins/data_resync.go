--- conflicted
+++ resolved
@@ -50,15 +50,12 @@
 	XConnects []*l2.XConnectPairs_XConnectPair
 	// StaticRoutes is a list af all Static Routes that are expected to be in VPP after RESYNC
 	StaticRoutes []*l3.StaticRoutes_Route
-<<<<<<< HEAD
 	// ArpEntries is a list af all ARP entries that are expected to be in VPP after RESYNC
 	ArpEntries []*l3.ArpTable_ArpTableEntry
-=======
 	// L4Features is a bool flag that is expected to be set in VPP after RESYNC
 	L4Features *l4.L4Features
 	// AppNamespaces is a list af all App Namespaces that are expected to be in VPP after RESYNC
 	AppNamespaces []*l4.AppNamespaces_AppNamespace
->>>>>>> efeaca47
 }
 
 // NewDataResyncReq is a constructor
@@ -73,13 +70,10 @@
 		FibTableEntries:     []*l2.FibTableEntries_FibTableEntry{},
 		XConnects:           []*l2.XConnectPairs_XConnectPair{},
 		StaticRoutes:        []*l3.StaticRoutes_Route{},
-<<<<<<< HEAD
 		ArpEntries:          []*l3.ArpTable_ArpTableEntry{},
-	}
-=======
 		L4Features:          &l4.L4Features{},
-		AppNamespaces:       []*l4.AppNamespaces_AppNamespace{}}
->>>>>>> efeaca47
+		AppNamespaces:       []*l4.AppNamespaces_AppNamespace{},
+	}
 }
 
 // delegates full resync request
@@ -144,14 +138,13 @@
 	if err = plugin.routeConfigurator.Resync(req.StaticRoutes); err != nil {
 		return err
 	}
-<<<<<<< HEAD
 	if err = plugin.arpConfigurator.Resync(req.ArpEntries); err != nil {
-=======
+		return err
+	}
 	if err = plugin.l4Configurator.ResyncFeatures(req.L4Features); err != nil {
 		return err
 	}
 	if err = plugin.l4Configurator.ResyncAppNs(req.AppNamespaces); err != nil {
->>>>>>> efeaca47
 		return err
 	}
 	return err
@@ -189,18 +182,15 @@
 			numVRFs, numL3FIBs := resyncAppendVRFs(resyncData, req, plugin.Log)
 			plugin.Log.Debug("Received RESYNC VRF values ", numVRFs)
 			plugin.Log.Debug("Received RESYNC L3 FIB values ", numL3FIBs)
-<<<<<<< HEAD
 		} else if strings.HasPrefix(key, l3.ArpKeyPrefix()) {
 			numARPs := resyncAppendARPs(resyncData, req, plugin.Log)
 			plugin.Log.Debug("Received RESYNC ARP values ", numARPs)
-=======
 		} else if strings.HasPrefix(key, l4.FeatureKeyPrefix()) {
 			resyncFeatures(resyncData, req)
 			plugin.Log.Debug("Received RESYNC AppNs feature flag")
 		} else if strings.HasPrefix(key, l4.AppNamespacesKeyPrefix()) {
 			numAppNs := resyncAppendAppNs(resyncData, req)
 			plugin.Log.Debug("Received RESYNC AppNamespace values ", numAppNs)
->>>>>>> efeaca47
 		} else {
 			plugin.Log.Warn("ignoring ", resyncEv, " by VPP standard plugins")
 		}
@@ -457,13 +447,10 @@
 			l2.BridgeDomainKeyPrefix(),
 			l2.XConnectKeyPrefix(),
 			l3.VrfKeyPrefix(),
-<<<<<<< HEAD
 			l3.ArpKeyPrefix(),
+			l4.FeatureKeyPrefix(),
+			l4.AppNamespacesKeyPrefix(),
 		)
-=======
-			l4.FeatureKeyPrefix(),
-			l4.AppNamespacesKeyPrefix())
->>>>>>> efeaca47
 	if err != nil {
 		return err
 	}
