--- conflicted
+++ resolved
@@ -84,17 +84,8 @@
 
 	// TXN history
 	historyLock sync.Mutex
-<<<<<<< HEAD
-	txnHistory  []*RecordedTxn // ordered from the oldest to the latest
-=======
 	txnHistory  []*kvs.RecordedTxn // ordered from the oldest to the latest
 	startTime   time.Time
-
-	// datasync channels
-	changeChan   chan datasync.ChangeEvent
-	resyncChan   chan datasync.ResyncEvent
-	watchDataReg datasync.WatchRegistration
->>>>>>> 65ee603d
 }
 
 // Deps lists dependencies of the scheduler.
@@ -124,9 +115,7 @@
 
 // Init initializes the scheduler. Single go routine is started that will process
 // all the transactions synchronously.
-<<<<<<< HEAD
 func (scheduler *Scheduler) Init() error {
-=======
 func (s *Scheduler) Init() error {
 	// default configuration
 	s.config = &Config{
@@ -143,11 +132,6 @@
 	}
 	s.Log.Infof("KVScheduler configuration: %+v", *s.config)
 
-	// initialize datasync channels
-	s.resyncChan = make(chan datasync.ResyncEvent)
-	s.changeChan = make(chan datasync.ChangeEvent)
-
->>>>>>> 65ee603d
 	// prepare context for all go routines
 	s.ctx, s.cancel = context.WithCancel(context.Background())
 	// initialize graph for in-memory storage of added+pending kv pairs
@@ -189,26 +173,24 @@
 	return err
 }
 
-<<<<<<< HEAD
-=======
 // AfterInit subscribes to known NB prefixes.
-func (s *Scheduler) AfterInit() (err error) {
-	go s.watchEvents()
-
-	s.watchDataReg, err = s.Watcher.Watch("scheduler",
-		s.changeChan, s.resyncChan, s.GetRegisteredNBKeyPrefixes()...)
+func (scheduler *Scheduler) AfterInit() (err error) {
+	go scheduler.watchEvents()
+
+	scheduler.watchDataReg, err = scheduler.Watcher.Watch("scheduler",
+		scheduler.changeChan, scheduler.resyncChan, scheduler.GetRegisteredNBKeyPrefixes()...)
 	return err
 }
 
-func (s *Scheduler) watchEvents() {
+func (scheduler *Scheduler) watchEvents() {
 	for {
 		select {
-		case e := <-s.changeChan:
-			s.Log.Debugf("=> SCHEDULER received CHANGE EVENT: %v changes", len(e.GetChanges()))
-
-			txn := s.StartNBTransaction()
+		case e := <-scheduler.changeChan:
+			scheduler.Log.Debugf("=> SCHEDULER received CHANGE EVENT: %v changes", len(e.GetChanges()))
+
+			txn := scheduler.StartNBTransaction()
 			for _, x := range e.GetChanges() {
-				s.Log.Debugf("  - Change %v: %q (rev: %v)",
+				scheduler.Log.Debugf("  - Change %v: %q (rev: %v)",
 					x.GetChangeType(), x.GetKey(), x.GetRevision())
 				if x.GetChangeType() == datasync.Delete {
 					txn.SetValue(x.GetKey(), nil)
@@ -217,35 +199,34 @@
 				}
 			}
 			kvErrs, err := txn.Commit(kvs.WithRetry(context.Background(), time.Second, true))
-			s.Log.Debugf("commit result: err=%v kvErrs=%+v", err, kvErrs)
+			scheduler.Log.Debugf("commit result: err=%v kvErrs=%+v", err, kvErrs)
 			e.Done(err)
 
-		case e := <-s.resyncChan:
-			s.Log.Debugf("=> SCHEDULER received RESYNC EVENT: %v prefixes", len(e.GetValues()))
-
-			txn := s.StartNBTransaction()
+		case e := <-scheduler.resyncChan:
+			scheduler.Log.Debugf("=> SCHEDULER received RESYNC EVENT: %v prefixes", len(e.GetValues()))
+
+			txn := scheduler.StartNBTransaction()
 			for prefix, iter := range e.GetValues() {
 				var keyVals []datasync.KeyVal
 				for x, done := iter.GetNext(); !done; x, done = iter.GetNext() {
 					keyVals = append(keyVals, x)
 					txn.SetValue(x.GetKey(), x)
 				}
-				s.Log.Debugf(" - Resync: %q (%v key-values)", prefix, len(keyVals))
+				scheduler.Log.Debugf(" - Resync: %q (%v key-values)", prefix, len(keyVals))
 				for _, x := range keyVals {
-					s.Log.Debugf("\t%q: (rev: %v)", x.GetKey(), x.GetRevision())
+					scheduler.Log.Debugf("\t%q: (rev: %v)", x.GetKey(), x.GetRevision())
 				}
 			}
 			ctx := context.Background()
 			ctx = kvs.WithRetry(ctx, time.Second, true)
 			ctx = kvs.WithResync(ctx, kvs.FullResync, true)
 			kvErrs, err := txn.Commit(ctx)
-			s.Log.Debugf("commit result: err=%v kvErrs=%+v", err, kvErrs)
+			scheduler.Log.Debugf("commit result: err=%v kvErrs=%+v", err, kvErrs)
 			e.Done(err)
 		}
 	}
 }
 
->>>>>>> 65ee603d
 // Close stops all the go routines.
 func (s *Scheduler) Close() error {
 	s.cancel()
