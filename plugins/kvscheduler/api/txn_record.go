--- conflicted
+++ resolved
@@ -19,12 +19,8 @@
 	"strings"
 	"time"
 
-<<<<<<< HEAD
-	"github.com/ligato/vpp-agent/plugins/kvscheduler/internal/utils"
-=======
 	"go.ligato.io/vpp-agent/v2/plugins/kvscheduler/internal/utils"
 	"go.ligato.io/vpp-agent/v2/proto/ligato/kvscheduler"
->>>>>>> 0e2148d3
 )
 
 // TxnType differentiates between NB transaction, retry of failed operations and
@@ -89,13 +85,8 @@
 	// changes
 	PrevValue *utils.RecordedProtoMessage
 	NewValue  *utils.RecordedProtoMessage
-<<<<<<< HEAD
-	PrevState ValueState
-	NewState  ValueState
-=======
 	PrevState kvscheduler.ValueState
 	NewState  kvscheduler.ValueState
->>>>>>> 0e2148d3
 	PrevErr   error
 	NewErr    error
 	NOOP      bool
