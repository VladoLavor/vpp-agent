--- conflicted
+++ resolved
@@ -71,11 +71,7 @@
         make vpp_configure_args_vpp='--disable-japi' build-release pkg-deb; \
     fi; \
     cd build-root; \
-<<<<<<< HEAD
-    dpkg -i vpp_*.deb vpp-dev_*.deb libvppinfra*.deb vpp-plugin-core*.deb vpp-dbg_*.deb; \
-=======
     dpkg -i vpp_*.deb vpp-dev_*.deb vpp-lib_*.deb vpp-plugins_*.deb vpp-dbg_*.deb vpp-api-python_*.deb; \
->>>>>>> b8f9f078
     rm -rf .ccache /var/lib/apt/lists/*; \
     find . -type f -name '*.o' -exec rm -rf '{}' \;
 
