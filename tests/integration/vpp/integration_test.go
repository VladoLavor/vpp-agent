--- conflicted
+++ resolved
@@ -66,21 +66,7 @@
 		}`
 )
 
-<<<<<<< HEAD
-func TestMain(m *testing.M) {
-	log.SetFlags(log.Lmicroseconds | log.Lshortfile)
-	flag.Parse()
-	if *debug {
-		govppcore.SetLogLevel(logrus.DebugLevel)
-	}
-	result := m.Run()
-	os.Exit(result)
-}
-
-type testCtx struct {
-=======
 type TestCtx struct {
->>>>>>> 0e2148d3
 	t              *testing.T
 	Context        context.Context
 	vppCmd         *exec.Cmd
