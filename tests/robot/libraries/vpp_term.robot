[Documentation]     Keywords for working with VPP terminal

*** Settings ***
Library      Collections
Library      vpp_term.py

*** Variables ***
${interface_timeout}=     15s
${terminal_timeout}=      30s

*** Keywords ***

vpp_term: Check VPP Terminal
    [Arguments]        ${node}
    [Documentation]    Check terminal on node ${node}
    # using telnet does not work with latest VPP
    #${command}=        Set Variable       telnet 0 ${${node}_VPP_HOST_PORT}
    ${command}=        Set Variable       docker exec -it ${node} vppctl -s localhost:${${node}_VPP_PORT}
    ${out}=            Write To Machine   ${node}_term    ${command}
    Should Contain     ${out}             ${${node}_VPP_TERM_PROMPT}
    [Return]           ${out}

vpp_term: Open VPP Terminal
    [Arguments]    ${node}
    [Documentation]    Wait for VPP terminal on node ${node} or timeout
    wait until keyword succeeds  ${terminal_timeout}    5s   vpp_term: Check VPP Terminal    ${node}

vpp_term: Issue Command
    [Arguments]        ${node}     ${command}    ${delay}=${SSH_READ_DELAY}s
    ${failed_it}=     Create List
    :FOR    ${it_num}    IN RANGE    1    6
    \    ${result}    ${out}=    Run Keyword And Ignore Error    Write To Machine Until String    ${node}_term    ${command}    ${${node}_VPP_TERM_PROMPT}    delay=${delay}
    \    Run Keyword If      '${result}'=='FAIL'      Append To List    ${failed_it}    ${it_num}
    \    Run Keyword If      '${result}'=='FAIL'      Log  Warning, no match found #vpp console output!	WARN
    \    Exit For Loop If    '${result}'=='PASS'
<<<<<<< HEAD
    Should Be Empty  ${failed_it}  msg='Fail in this checks ${failed_it}'
=======
    Run Keyword And Ignore Error  Should Be Empty  ${failed_it}  msg='Fail in this checks ${failed_it}'
>>>>>>> b8f9f078
#    ${out}=            Write To Machine Until String    ${node}_term    ${command}    ${${node}_VPP_TERM_PROMPT}    delay=${delay}
##    Should Contain     ${out}             ${${node}_VPP_TERM_PROMPT}
    [Return]           ${out}

vpp_term: Exit VPP Terminal
    [Arguments]        ${node}
    ${ctrl_d}          Evaluate    chr(int(4))
    ${command}=        Set Variable       ${ctrl_d}
    ${out}=            Write To Machine   ${node}_term    ${command}
    [Return]           ${out}

vppp_term: Show Vpp Logging
    [Arguments]        ${node}
    [Documentation]    Show interfaces through vpp terminal
    ${out}=            vpp_term: Issue Command  ${node}   sh logging
    [Return]           ${out}

vpp_term: Show Runtime
    [Arguments]        ${node}
    [Documentation]    Show runtime through vpp terminal
    ${out}=            vpp_term: Issue Command  ${node}   show runtime
    [Return]           ${out}

vpp_term: Show Interfaces
    [Arguments]        ${node}    ${interface}=${EMPTY}
    [Documentation]    Show interfaces through vpp terminal
    ${out}=            vpp_term: Issue Command  ${node}   sh int ${interface}
    [Return]           ${out}

vpp_term: Show Vpp Logging
    [Arguments]        ${node}
    [Documentation]    Show interfaces through vpp terminal
    ${out}=            vpp_term: Issue Command  ${node}   sh logging
    [Return]           ${out}

vpp_term: Show Runtime
    [Arguments]        ${node}
    [Documentation]    Show runtime through vpp terminal
    ${out}=            vpp_term: Issue Command  ${node}   show runtime
    [Return]           ${out}

vpp_term: Show Interfaces Address
    [Arguments]        ${node}    ${interface}=${EMPTY}
    [Documentation]    Show interfaces address through vpp terminal
    ${out}=            vpp_term: Issue Command  ${node}   sh int addr ${interface}
    [Return]           ${out}

vpp_term: Show Hardware
    [Arguments]        ${node}    ${interface}=${EMPTY}
    [Documentation]    Show interfaces hardware through vpp terminal
    ${out}=            vpp_term: Issue Command  ${node}   sh h ${interface}
    [Return]           ${out}

vpp_term: Show IP Fib
    [Arguments]        ${node}    ${ip}=${EMPTY}
    [Documentation]    Show IP fib output
    ${out}=            vpp_term: Issue Command  ${node}    show ip fib ${ip}
    [Return]           ${out}

vpp_term: Show IP6 Fib
    [Arguments]        ${node}    ${ip}=${EMPTY}
    [Documentation]    Show IP fib output
    ${out}=            vpp_term: Issue Command  ${node}    show ip6 fib ${ip}
    [Return]           ${out}

vpp_term: Show IP Fib Table
    [Arguments]        ${node}    ${id}
    [Documentation]    Show IP fib output for VRF table defined in input
    ${out}=            vpp_term: Issue Command  ${node}    show ip fib table ${id}
    [Return]           ${out}

vpp_term: Show IP6 Fib Table
    [Arguments]        ${node}    ${id}
    [Documentation]    Show IP fib output for VRF table defined in input
    ${out}=            vpp_term: Issue Command  ${node}    show ip6 fib table ${id}
    [Return]           ${out}

vpp_term: Show L2fib
    [Arguments]        ${node}
    [Documentation]    Show verbose l2fib output
    ${out}=            vpp_term: Issue Command  ${node}    show l2fib verbose
    [Return]           ${out}

vpp_term: Show Bridge-Domain Detail
    [Arguments]        ${node}    ${id}=1
    [Documentation]    Show detail of bridge-domain
    ${out}=            vpp_term: Issue Command  ${node}    show bridge-domain ${id} detail
    [Return]           ${out}

vpp_term: Show IPsec
    [Arguments]        ${node}
    [Documentation]    Show IPsec output
    ${out}=            vpp_term: Issue Command  ${node}    show ipsec
    [Return]           ${out}

vpp_term: Check Ping
    [Arguments]        ${node}    ${ip}     ${count}=5
    ${out}=            vpp_term: Issue Command    ${node}    ping ${ip} repeat ${count}   delay=10s
    Should Contain     ${out}    from ${ip}
    Should Not Contain    ${out}    100% packet loss

vpp_term: Check Ping6
    [Arguments]        ${node}    ${ip}     ${count}=5
    ${out}=            vpp_term: Issue Command    ${node}    ping ${ip} repeat ${count}   delay=10s
    Should Contain     ${out}    from ${ip}
    Should Not Contain    ${out}    100% packet loss

vpp_term: Check Ping Within Interface
    [Arguments]        ${node}    ${ip}    ${source}     ${count}=5
    ${out}=            vpp_term: Issue Command    ${node}    ping ${ip} source ${source} repeat ${count}   delay=10s
    Should Contain     ${out}    from ${ip}
    Should Not Contain    ${out}    100% packet loss

vpp_term: Check No Ping Within Interface
    [Arguments]        ${node}    ${ip}    ${source}     ${count}=5
    ${out}=            vpp_term: Issue Command    ${node}    ping ${ip} source ${source} repeat ${count}   delay=10s
    Should Not Contain     ${out}    from ${ip}
    Should Contain    ${out}    100% packet loss

vpp_term: Check Interface Presence
    [Arguments]        ${node}     ${mac}    ${status}=${TRUE}
    [Documentation]    Checking if specified interface with mac exists in VPP
    ${ints}=           vpp_term: Show Hardware    ${node}
    ${result}=         Run Keyword And Return Status    Should Contain    ${ints}    ${mac}
    Should Be Equal    ${result}    ${status}

vpp_term: Interface Is Created
    [Arguments]    ${node}    ${mac}
    Wait Until Keyword Succeeds    ${interface_timeout}   3s    vpp_term: Check Interface Presence    ${node}    ${mac}

vpp_term: Interface Is Deleted
    [Arguments]    ${node}    ${mac}
    Wait Until Keyword Succeeds    ${interface_timeout}   3s    vpp_term: Check Interface Presence    ${node}    ${mac}    ${FALSE}

vpp_term: Interface Exists
    [Arguments]    ${node}    ${mac}
    vpp_term: Check Interface Presence    ${node}    ${mac}

vpp_term: Interface Not Exists
    [Arguments]    ${node}    ${mac}
    vpp_term: Check Interface Presence    ${node}    ${mac}    ${FALSE}

vpp_term: Check Interface UpDown Status
    [Arguments]          ${node}     ${interface}    ${status}=1
    [Documentation]      Checking up/down state of specified internal interface
    ${internal_index}=   vat_term: Get Interface Index    agent_vpp_1    ${interface}
    ${interfaces}=       vat_term: Interfaces Dump    agent_vpp_1
    ${int_state}=        Get Interface State    ${interfaces}    ${internal_index}
    ${enabled}=          Set Variable    ${int_state["admin_up_down"]}
    Should Be Equal As Integers    ${enabled}    ${status}

vpp_term: Get Interface IPs
    [Arguments]          ${node}     ${interface}
    ${int_addr}=         vpp_term: Show Interfaces Address    ${node}    ${interface}
    @{ipv4_list}=        Find IPV4 In Text    ${int_addr}
    [Return]             ${ipv4_list}

vpp_term: Get Interface IP6 IPs
    [Arguments]          ${node}     ${interface}
    [Documentation]    Get all IPv6 addresses for the specified interface.
    ${int_addr}=         vpp_term: Show Interfaces Address    ${node}    ${interface}
    @{ipv6_list}=        Find IPV6 In Text    ${int_addr}
    # Remove link-local address as it is hardware-dependent
    :FOR    ${address}    IN    @{ipv6_list}
    \    Run Keyword If    ${address.startswith('fd80:')}    Remove Values From List    ${ipv6_list}    ${address}
    [Return]             ${ipv6_list}

vpp_term: Get Interface MAC
    [Arguments]          ${node}     ${interface}
    ${sh_h}=             vpp_term: Show Hardware    ${node}    ${interface}
    ${mac}=              Find MAC In Text    ${sh_h}
    [Return]             ${mac}

vpp_term: Interface Is Enabled
    [Arguments]          ${node}     ${interface}
    Wait Until Keyword Succeeds    ${interface_timeout}   3s    vpp_term: Check Interface UpDown Status    ${node}     ${interface}

vpp_term: Interface Is Disabled
    [Arguments]          ${node}     ${interface}
    Wait Until Keyword Succeeds    ${interface_timeout}   3s    vpp_term: Check Interface UpDown Status    ${node}     ${interface}    0

vpp_term: Interface Is Up
    [Arguments]          ${node}     ${interface}
    vpp_term: Check Interface UpDown Status    ${node}     ${interface}

vpp_term: Interface Is Down
    [Arguments]          ${node}     ${interface}
    vpp_term: Check Interface UpDown Status    ${node}     ${interface}    0

vpp_term: Show Memif
    [Arguments]        ${node}    ${interface}=${EMPTY}
    [Documentation]    Show memif interfaces through vpp terminal
    ${out}=            vpp_term: Issue Command  ${node}   sh memif ${interface}
    [Return]           ${out}

vpp_term: Check TAP Interface State
    [Arguments]          ${node}    ${name}    @{desired_state}
    Sleep                 10s    Time to let etcd to get state of newly setup tap interface.
    ${internal_name}=    Get Interface Internal Name    ${node}    ${name}
    ${interface}=        vpp_term: Show Interfaces    ${node}    ${internal_name}
    ${state}=            Set Variable    up
    ${status}=           Evaluate     "${state}" in """${interface}"""
    ${tap_int_state}=    Set Variable If    ${status}==True    ${state}    down
    ${ipv4}=             vpp_term: Get Interface IPs    ${node}     ${internal_name}
    ${ipv4_string}=      Get From List    ${ipv4}    0
    ${mac}=              vpp_term: Get Interface MAC    ${node}    ${internal_name}
    ${actual_state}=     Create List    mac=${mac}    ipv4=${ipv4_string}    state=${tap_int_state}
    List Should Contain Sub List    ${actual_state}    ${desired_state}
    [Return]             ${actual_state}

vpp_term: Check TAP IP6 Interface State
    [Arguments]          ${node}    ${name}    @{desired_state}
    [Documentation]    Get operational state of the specified interface and compare with expected state.
    Sleep                 10s    Time to let etcd to get state of newly setup tap interface.
    ${internal_name}=    Get Interface Internal Name    ${node}    ${name}
    ${interface}=        vpp_term: Show Interfaces    ${node}    ${internal_name}
    ${state}=            Set Variable    up
    ${status}=           Evaluate     "${state}" in """${interface}"""
    ${tap_int_state}=    Set Variable If    ${status}==True    ${state}    down
    ${ipv6}=             vpp_term: Get Interface IP6 IPs    ${node}     ${internal_name}
    ${ipv6_string}=      Get From List    ${ipv6}    0
    ${mac}=              vpp_term: Get Interface MAC    ${node}    ${internal_name}
    ${actual_state}=     Create List    mac=${mac}    ipv6=${ipv6_string}    state=${tap_int_state}
    List Should Contain Sub List    ${actual_state}    ${desired_state}
    [Return]             ${actual_state}

vpp_term: Show ACL
    [Arguments]        ${node}
    [Documentation]    Show ACLs through vpp terminal
    ${out}=            vpp_term: Issue Command  ${node}   sh acl-plugin acl
    [Return]           ${out}

vpp_term: Add Route
    [Arguments]    ${node}    ${destination_ip}    ${prefix}    ${next_hop_ip}
    [Documentation]    Add ip route through vpp terminal.
    vpp_term: Issue Command    ${node}    ip route add ${destination_ip}/${prefix} via ${next_hop_ip}

vpp_term: Show ARP
    [Arguments]        ${node}
    [Documentation]    Show ARPs through vpp terminal
    ${out}=            vpp_term: Issue Command  ${node}   sh ip arp
    #OperatingSystem.Create File   ${REPLY_DATA_FOLDER}/reply_arp.json    ${out}
    [Return]           ${out}

vpp_term: Check ARP
    [Arguments]        ${node}      ${interface}    ${ipv4}     ${MAC}    ${presence}
    [Documentation]    Check ARPs presence on interface
    ${out}=            vpp_term: Show ARP    ${node}
    ${internal_name}=    Get Interface Internal Name    ${node}    ${interface}
    #Should Not Be Equal      ${internal_name}    ${None}
    ${status}=         Run Keyword If     '${internal_name}'!='${None}'  Parse ARP    ${out}   ${internal_name}   ${ipv4}     ${MAC}   ELSE    Set Variable   False
    Should Be Equal As Strings   ${status}   ${presence}

vpp_term: Show Application Namespaces
    [Arguments]        ${node}
    [Documentation]    Show application namespaces through vpp terminal
    ${out}=            vpp_term: Issue Command  ${node}   sh app ns
    [Return]           ${out}

vpp_term: Return Data From Show Application Namespaces Output
    [Arguments]    ${node}    ${id}
    [Documentation]    Returns a list containing namespace id, index, namespace secret and sw_if_index of an
    ...   interface associated with the namespace.
    ${out}=    vpp_term: Show Application Namespaces    ${node}
    ${out_line}=    Get Lines Containing String    ${out}    ${id}
    ${out_data}=    Split String    ${out_line}
    [Return]    ${out_data}

vpp_term: Check Data In Show Application Namespaces Output
    [Arguments]    ${node}    ${id}    @{desired_state}
    [Documentation]    Desired data is a list variable containing namespace index, namespace secret and sw_if_index of an
    ...   interface associated with the namespace.
    ${actual_state}=    vpp_term: Return Data From Show Application Namespaces Output    ${node}    ${id}
    List Should Contain Sub List    ${actual_state}    ${desired_state}

vpp_term: Show Interface Mode
    [Arguments]        ${node}
    [Documentation]    vpp_term: Show Interfaces Mode
    ${out}=            vpp_term: Issue Command  ${node}    show mode
    [Return]           ${out}

vpp_term: Check TAPv2 Interface State
    [Arguments]          ${node}    ${name}    @{desired_state}
    Sleep                 10s    Time to let etcd to get state of newly setup tapv2 interface.
    ${internal_name}=    Get Interface Internal Name    ${node}    ${name}
    ${interface}=        vpp_term: Show Interfaces    ${node}    ${internal_name}
    ${state}=            Set Variable    up
    ${status}=           Evaluate     "${state}" in """${interface}"""
    ${tap_int_state}=    Set Variable If    ${status}==True    ${state}    down
    ${ipv4}=             vpp_term: Get Interface IPs    ${node}     ${internal_name}
    ${ipv4_string}=      Get From List    ${ipv4}    0
    ${mac}=              vpp_term: Get Interface MAC    ${node}    ${internal_name}
    ${actual_state}=     Create List    mac=${mac}    ipv4=${ipv4_string}    state=${tap_int_state}
    List Should Contain Sub List    ${actual_state}    ${desired_state}
    [Return]             ${actual_state}

vpp_term: Check TAPv2 IP6 Interface State
    [Arguments]          ${node}    ${name}    @{desired_state}
    Sleep                 10s    Time to let etcd to get state of newly setup tapv2 interface.
    ${internal_name}=    Get Interface Internal Name    ${node}    ${name}
    ${interface}=        vpp_term: Show Interfaces    ${node}    ${internal_name}
    ${state}=            Set Variable    up
    ${status}=           Evaluate     "${state}" in """${interface}"""
    ${tap_int_state}=    Set Variable If    ${status}==True    ${state}    down
    ${ipv6}=             vpp_term: Get Interface IP6 IPs    ${node}     ${internal_name}
    ${ipv6_string}=      Get From List    ${ipv6}    0
    ${mac}=              vpp_term: Get Interface MAC    ${node}    ${internal_name}
    ${actual_state}=     Create List    mac=${mac}    ipv6=${ipv6_string}    state=${tap_int_state}
    List Should Contain Sub List    ${actual_state}    ${desired_state}
    [Return]             ${actual_state}

vpp_term: Show Trace
    [Arguments]        ${node}
    [Documentation]    vpp_term: Show Trace
    ${out}=            vpp_term: Issue Command  ${node}    show trace
    [Return]           ${out}


vpp_term: Add Trace Memif
    [Arguments]        ${node}
    [Documentation]    vpp_term: Add Trace for memif interfaces
    ${out}=            vpp_term: Issue Command  ${node}    trace add memif-input 10
    [Return]           ${out}


vpp_term: Show STN Rules
    [Arguments]        ${node}
    [Documentation]    Show STN Rules
    ${out}=            vpp_term: Issue Command  ${node}   show stn rules
    [Return]           ${out}

vpp_term: Check STN Rule State
    [Arguments]        ${node}  ${interface}  ${ip}
    [Documentation]    Check STN Rules
    ${out}=            vpp_term: Show STN Rules    ${node}
    ${internal_name}=    Get Interface Internal Name    ${node}    ${interface}
    ${ip_address}  ${iface}  ${next_node}  Parse STN Rule    ${out}
    Should Be Equal As Strings   ${ip}  ${ip_address}
    Should Be Equal As Strings   ${internal_name}  ${iface}

vpp_term: Check STN Rule Deleted
    [Arguments]        ${node}  ${interface}  ${ip}
    [Documentation]    Check STN Rules
    ${out}=            vpp_term: Show STN Rules    ${node}
    ${internal_name}=    Get Interface Internal Name    ${node}    ${interface}
    Should Not Contain     ${out}    ${ip}
    Should Not Contain     ${out}    ${internal_name}

vpp_term: Add Trace Afpacket
    [Arguments]        ${node}
    [Documentation]    vpp_term: Add Trace for afpacket interfaces
    ${out}=            vpp_term: Issue Command  ${node}    trace add af-packet-input 10
    [Return]           ${out}

vpp_term: Set VPP Tracing And Debugging
    [Arguments]        ${node}
    [Documentation]    vpp_term: Add More Tracing and debugging
    ${out}=            vpp_term: Issue Command  ${node}    clear hardware
    ${out}=            vpp_term: Issue Command  ${node}    clear interface
    ${out}=            vpp_term: Issue Command  ${node}    clear error
    ${out}=            vpp_term: Issue Command  ${node}    clear run
    ${out}=            vpp_term: Issue Command  ${node}    api trace on
    ${out}=            vpp_term: Issue Command  ${node}    api trace post-mortem-on
    [Return]           ${out}

vpp_term: Dump Trace
    [Arguments]        ${node}
    [Documentation]    vpp_term: Dump VPP Trace
    ${out}=            vpp_term: Issue Command  ${node}    api trace save apitrace.trc
    [Return]           ${out}


vpp_term: Check Local SID Presence
    [Arguments]        ${node}     ${sidAddress}    ${interface}    ${nexthop}
    [Documentation]    Checking if specified local sid exists or will show up
    #${terminal_timeout}
    Wait Until Keyword Succeeds    5x    2s    vpp_term: Local SID exists    node=${node}     sidAddress=${sidAddress}    interface=${interface}    nexthop=${nexthop}

vpp_term: Local SID exists
    [Arguments]        ${node}     ${sidAddress}    ${interface}    ${nexthop}
    [Documentation]    Checking if specified local sid exists
    ${localsidsStr}=   vpp_term: Show Local SIDs    ${node}
    Create File        /tmp/srv6_sh_sr_localsid_output.txt    ${localsidsStr}   #FIXME remove dirty trick with saving string to file just to be able to match substring in string
    ${localsidsStr}=   OperatingSystem.Get File    /tmp/srv6_sh_sr_localsid_output.txt
    ${localsidsStr}=   Basic_Operations.Replace_Rn_N   ${localsidsStr}    #FIX for BUG with New Line
    ${localsidsStr}=   Convert To Lowercase    ${localsidsStr}
    ${matchdata}=      OperatingSystem.Get File    ${CURDIR}/../suites/crud/test_data/srv6_sh_sr_localsid_output_match.txt
    ${matchdata}=      Replace Variables           ${matchdata}
    ${matchdata}=      Convert To Lowercase    ${matchdata}
    Should Contain    ${localsidsStr}    ${matchdata}

vpp_term: Show Local SIDs
    [Arguments]        ${node}
    [Documentation]    Show locasids through vpp terminal
    ${out}=            vpp_term: Issue Command  ${node}   sh sr localsids
    [Return]           ${out}

vpp_term: Check DNAT exists
    [Arguments]        ${node}     ${dnat_file}    #${interface}    ${address}
    [Documentation]    Checking if specified dnat exists
    ${localsidsStr}=   vpp_term: Show DNAT Static Mapping    ${node}
    Create File        /tmp/dnat_config_output.txt    ${localsidsStr}   #FIXME remove dirty trick with saving string to file just to be able to match substring in string
    ${localsidsStr}=   OperatingSystem.Get File    /tmp/dnat_config_output.txt
    ${localsidsStr}=   Basic_Operations.Replace_Rn_N   ${localsidsStr}    #FIX for BUG with New Line
    ${localsidsStr}=   Convert To Lowercase    ${localsidsStr}
    ${matchdata}=      OperatingSystem.Get File    ${CURDIR}/../suites/crud/test_data/${dnat_file}
    ${matchdata}=      Replace Variables           ${matchdata}
    ${matchdata}=      Convert To Lowercase    ${matchdata}
    Should Contain    ${localsidsStr}    ${matchdata}

vpp_term: Show DNAT Static Mapping
    [Arguments]        ${node}
    [Documentation]    Show locasids through vpp terminal
    ${out}=            vpp_term: Issue Command  ${node}   sh nat44 static mappings
    [Return]           ${out}

vpp_term: Check DNAT Global exists
    [Arguments]        ${node}     ${dnat_file}    #${interface}    ${address}
    [Documentation]    Checking if specified dnat exists
    ${localsidsStr}=   vpp_term: Show DNAT Global Config    ${node}
    Create File        /tmp/dnat_config_output.txt    ${localsidsStr}   #FIXME remove dirty trick with saving string to file just to be able to match substring in string
    ${localsidsStr}=   OperatingSystem.Get File    /tmp/dnat_config_output.txt
    ${localsidsStr}=   Basic_Operations.Replace_Rn_N   ${localsidsStr}    #FIX for BUG with New Line
    ${localsidsStr}=   Convert To Lowercase    ${localsidsStr}
    ${matchdata}=      OperatingSystem.Get File    ${CURDIR}/../suites/crud/test_data/${dnat_file}
    ${matchdata}=      Replace Variables           ${matchdata}
    ${matchdata}=      Convert To Lowercase    ${matchdata}
    Should Contain    ${localsidsStr}    ${matchdata}

vpp_term: Show DNAT Global Config
    [Arguments]        ${node}
    [Documentation]    Show locasids through vpp terminal
    ${out}=            vpp_term: Issue Command  ${node}   sh nat44 interfaces
    [Return]           ${out}

vpp_term: Check Local SID Deleted
    [Arguments]        ${node}     ${sidAddress}
    [Documentation]    Checking if specified local sid will be(or already is) deleted
    Wait Until Keyword Succeeds    5x    2s    vpp_term: Local SID doesnt exist    node=${node}     sidAddress=${sidAddress}

vpp_term: Local SID doesnt exist
    [Arguments]           ${node}     ${sidAddress}
    [Documentation]       Checking if specified local sid doesnt exist
    ${localsidsStr}=      vpp_term: Show Local SIDs    agent_vpp_1
    Create File           /tmp/srv6_sh_sr_localsid_output.txt    ${localsidsStr}   #FIXME remove dirty trick with saving string to file just to be able to match substring in string
    ${localsidsStr}=      OperatingSystem.Get File    /tmp/srv6_sh_sr_localsid_output.txt
    ${localsidsStr}=      Convert To Lowercase    ${localsidsStr}
    ${matchdata}=         OperatingSystem.Get File    ${CURDIR}/../suites/crud/test_data/srv6_sh_sr_localsid_output_no_match.txt
    ${matchdata}=         Replace Variables           ${matchdata}
    ${matchdata}=         Convert To Lowercase    ${matchdata}
    Should Not Contain    ${localsidsStr}    ${matchdata}

vpp_term: Check SRv6 Policy Presence
    [Arguments]        ${node}    ${bsid}    ${fibtable}    ${behaviour}    ${type}    ${index}    ${segmentlists}
    [Documentation]    Checking if specified SRv6 policy exists or will show up
    #${terminal_timeout}
    Wait Until Keyword Succeeds    5x    2s    vpp_term: SRv6 Policy exists    node=${node}    bsid=${bsid}    fibtable=${fibtable}    behaviour=${behaviour}    type=${type}    index=${index}    segmentlists=${segmentlists}

vpp_term: SRv6 Policy exists
    [Arguments]        ${node}    ${bsid}    ${fibtable}    ${behaviour}    ${type}    ${index}    ${segmentlists}
    [Documentation]    Checking if specified SRv6 policy exists
    ${policyStr}=      vpp_term: Show SRv6 policies    ${node}
    Create File        /tmp/srv6_sh_sr_policies_output.txt    ${policyStr}   #FIXME remove dirty trick with saving string to file just to be able to match substring in string
    ${policyStr}=      OperatingSystem.Get File    /tmp/srv6_sh_sr_policies_output.txt
    ${policyStr}=      Basic_Operations.Replace_Rn_N   ${policyStr}    #FIX for BUG with New Line
    ${policyStr}=      Convert To Lowercase    ${policyStr}
    ${policymatchdata}=     OperatingSystem.Get File    ${CURDIR}/../suites/crud/test_data/srv6_sh_sr_policies_output_match.txt
    ${policymatchdata}=     Replace Variables           ${policymatchdata}
    ${policymatchdata}=     Convert To Lowercase    ${policymatchdata}
    ${segmentlistsmatchdata}=    Set Variable    ${EMPTY}
    :FOR    ${segmentlist}    IN    @{segmentlists}
    \    ${segmentlistmatchdata}=    OperatingSystem.Get File    ${CURDIR}/../suites/crud/test_data/srv6_sh_sr_policy_segments_output_match.txt
    \    ${segmentlistmatchdata}=    Replace Variables           ${segmentlistmatchdata}
    \    ${segmentlistmatchdata}=    Convert To Lowercase    ${segmentlistmatchdata}
    \    ${segmentlistsmatchdata}=    Catenate    SEPARATOR=  ${segmentlistsmatchdata}   ${segmentlistmatchdata}
    ${matchdata}=    Catenate    SEPARATOR=  ${policymatchdata}   ${segmentlistsmatchdata}
    Should Contain    ${policyStr}    ${matchdata}

vpp_term: Show SRv6 policies
    [Arguments]        ${node}
    [Documentation]    Show SRv6 policies through vpp terminal
    ${out}=            vpp_term: Issue Command  ${node}   sh sr policies
    [Return]           ${out}

vpp_term: Check SRv6 Policy Nonexistence
    [Arguments]        ${node}    ${bsid}
    [Documentation]    Checking if specified SRv6 policy doesn't exist (or will be deleted soon)
    Wait Until Keyword Succeeds    5x    2s    vpp_term: SRv6 Policy doesnt exist    node=${node}     bsid=${bsid}

vpp_term: SRv6 Policy doesnt exist
    [Arguments]           ${node}     ${bsid}
    [Documentation]       Checking if specified SRv6 policy doesnt exist
    ${policyStr}=         vpp_term: Show SRv6 policies    ${node}
    Create File           /tmp/srv6_sh_sr_policies_output.txt    ${policyStr}   #FIXME remove dirty trick with saving string to file just to be able to match substring in string
    ${policyStr}=         OperatingSystem.Get File    /tmp/srv6_sh_sr_policies_output.txt
    ${policyStr}=         Convert To Lowercase    ${policyStr}
    ${matchdata}=         OperatingSystem.Get File    ${CURDIR}/../suites/crud/test_data/srv6_sh_sr_policies_output_no_match.txt
    ${matchdata}=         Replace Variables           ${matchdata}
    ${matchdata}=         Convert To Lowercase    ${matchdata}
    Should Not Contain    ${policyStr}    ${matchdata}

vpp_term: Check SRv6 Steering Presence
    [Arguments]        ${node}    ${bsid}    ${prefixAddress}
    [Documentation]    Checking if specified steering exists or will show up
    #${terminal_timeout}
    Wait Until Keyword Succeeds    5x    2s    vpp_term: SRv6 Steering exists    node=${node}    bsid=${bsid}     prefixAddress=${prefixAddress}

vpp_term: SRv6 Steering exists
    [Arguments]        ${node}    ${bsid}    ${prefixAddress}
    [Documentation]    Checking if specified steering exists
    ${steeringStr}=    vpp_term: Show SRv6 steering policies    ${node}
    Create File        /tmp/srv6_sh_sr_steerings_output.txt    ${steeringStr}   #FIXME remove dirty trick with saving string to file just to be able to match substring in string
    ${steeringStr}=    OperatingSystem.Get File    /tmp/srv6_sh_sr_steerings_output.txt
    ${steeringStr}=    Convert To Lowercase    ${steeringStr}
    ${matchdata}=      OperatingSystem.Get File    ${CURDIR}/../suites/crud/test_data/srv6_sh_sr_steering_output_match.txt
    ${matchdata}=      Replace Variables           ${matchdata}
    ${matchdata}=      Convert To Lowercase    ${matchdata}
    Should Contain    ${steeringStr}    ${matchdata}

vpp_term: Show SRv6 steering policies
    [Arguments]        ${node}
    [Documentation]    Show SRv6 steering policies through vpp terminal
    ${out}=            vpp_term: Issue Command  ${node}   sh sr steering policies
    [Return]           ${out}

vpp_term: Check SRv6 Steering NonExistence
    [Arguments]        ${node}    ${bsid}    ${prefixAddress}
    [Documentation]    Checking if specified steering is deleted (or soon will be deleted)
    #${terminal_timeout}
    Wait Until Keyword Succeeds    5x    2s    vpp_term: SRv6 Steering doesnt exist    node=${node}    bsid=${bsid}     prefixAddress=${prefixAddress}

vpp_term: SRv6 Steering doesnt exist
    [Arguments]           ${node}    ${bsid}    ${prefixAddress}
    [Documentation]       Checking if specified steering doesnt exist
    ${steeringStr}=       vpp_term: Show SRv6 steering policies    ${node}
    Create File           /tmp/srv6_sh_sr_steerings_output.txt    ${steeringStr}   #FIXME remove dirty trick with saving string to file just to be able to match substring in string
    ${steeringStr}=       OperatingSystem.Get File    /tmp/srv6_sh_sr_steerings_output.txt
    ${steeringStr}=       Convert To Lowercase    ${steeringStr}
    ${matchdata}=         OperatingSystem.Get File    ${CURDIR}/../suites/crud/test_data/srv6_sh_sr_steering_output_match.txt
    ${matchdata}=         Replace Variables           ${matchdata}
    ${matchdata}=         Convert To Lowercase    ${matchdata}
    Should Not Contain    ${steeringStr}    ${matchdata}<|MERGE_RESOLUTION|>--- conflicted
+++ resolved
@@ -33,11 +33,7 @@
     \    Run Keyword If      '${result}'=='FAIL'      Append To List    ${failed_it}    ${it_num}
     \    Run Keyword If      '${result}'=='FAIL'      Log  Warning, no match found #vpp console output!	WARN
     \    Exit For Loop If    '${result}'=='PASS'
-<<<<<<< HEAD
-    Should Be Empty  ${failed_it}  msg='Fail in this checks ${failed_it}'
-=======
     Run Keyword And Ignore Error  Should Be Empty  ${failed_it}  msg='Fail in this checks ${failed_it}'
->>>>>>> b8f9f078
 #    ${out}=            Write To Machine Until String    ${node}_term    ${command}    ${${node}_VPP_TERM_PROMPT}    delay=${delay}
 ##    Should Contain     ${out}             ${${node}_VPP_TERM_PROMPT}
     [Return]           ${out}
@@ -65,18 +61,6 @@
     [Arguments]        ${node}    ${interface}=${EMPTY}
     [Documentation]    Show interfaces through vpp terminal
     ${out}=            vpp_term: Issue Command  ${node}   sh int ${interface}
-    [Return]           ${out}
-
-vpp_term: Show Vpp Logging
-    [Arguments]        ${node}
-    [Documentation]    Show interfaces through vpp terminal
-    ${out}=            vpp_term: Issue Command  ${node}   sh logging
-    [Return]           ${out}
-
-vpp_term: Show Runtime
-    [Arguments]        ${node}
-    [Documentation]    Show runtime through vpp terminal
-    ${out}=            vpp_term: Issue Command  ${node}   show runtime
     [Return]           ${out}
 
 vpp_term: Show Interfaces Address
