--- conflicted
+++ resolved
@@ -15,10 +15,6 @@
 package main
 
 import (
-<<<<<<< HEAD
-	"github.com/ligato/vpp-agent/plugins/vpp/binapi/vpp1908/interfaces"
-=======
->>>>>>> 0e2148d3
 	"log"
 	"net"
 	"time"
